import logging
import math
import random
import os
from typing import Any, Dict, Optional
<<<<<<< HEAD

=======
from re import search
>>>>>>> ca7bd4df
from sparsezoo import Model
from sparseml.pytorch.optim import ScheduledModifierManager
from sparseml.pytorch.utils import SparsificationGroupLogger
from sparseml.pytorch.sparsification.quantization import QuantizationModifier
import torchvision.transforms.functional as F

from utils.torch_utils import is_parallel
import torch.nn as nn
import torch
import numpy

_LOGGER = logging.getLogger(__file__)

def _get_model_framework_file(model, path):
    available_files = model.training.default.files
<<<<<<< HEAD
    transfer_request = 'recipe_type=transfer' in path
=======
    transfer_request = search("recipe(.*)transfer", path)
>>>>>>> ca7bd4df
    checkpoint_available = any([".ckpt" in file.name for file in available_files])
    final_available = any([not ".ckpt" in file.name for file in available_files])

    if transfer_request and checkpoint_available:
        # checkpoints are saved for transfer learning use cases,
<<<<<<< HEAD
        # return checkpoint if avaiable and requested
        print([file for file in available_files if ".ckpt" in file.name][0])
=======
        # return checkpoint if available and requested
>>>>>>> ca7bd4df
        return [file for file in available_files if ".ckpt" in file.name][0]
    elif final_available:
        # default to returning final state, if available
        return [file for file in available_files if ".ckpt" not in file.name][0]

    raise ValueError(f"Could not find a valid framework file for {path}")


def check_download_sparsezoo_weights(path):
    if isinstance(path, str):
        if path.startswith("zoo:"):
            # load model from the SparseZoo and override the path with the new download
            model = Model(path)
            file = _get_model_framework_file(model, path)
            path = file.path

        return path

    if isinstance(path, list):
        return [check_download_sparsezoo_weights(p) for p in path]

    return path


class SparseMLWrapper(object):
    def __init__(
        self, 
        model, 
        checkpoint_recipe, 
        train_recipe,
        train_mode=False,
        epoch=-1, 
        steps_per_epoch=-1, 
        one_shot=False,
        ):
        self.enabled = bool(train_recipe)
        self.model = model.module if is_parallel(model) else model
        self.checkpoint_manager = ScheduledModifierManager.from_yaml(checkpoint_recipe) if checkpoint_recipe else None
        self.manager = ScheduledModifierManager.from_yaml(train_recipe) if train_recipe else None
        self.logger = None
        self.start_epoch = None
        self.steps_per_epoch = steps_per_epoch
        self.one_shot = one_shot
        self.train_recipe = train_recipe

        self.apply_checkpoint_structure(train_mode, epoch, one_shot)

    def state_dict(self, final_epoch):
        if self.enabled and final_epoch:
            checkpoint_recipe = (
                str(ScheduledModifierManager.compose_staged(self.checkpoint_manager, self.manager)) 
                if self.checkpoint_manager else str(self.manager)
            )
            train_recipe = None
        else:
            checkpoint_recipe = str(self.checkpoint_manager) if self.checkpoint_manager else None
            train_recipe = str(self.manager) if self.manager else None
            
        return {
            'checkpoint_recipe': checkpoint_recipe,
            'train_recipe': train_recipe
        }

    def apply_checkpoint_structure(self, train_mode, epoch, one_shot=False):
        if self.checkpoint_manager:
            # if checkpoint recipe has a QAT modifier and this is a transfer learning 
            # run then remove the QAT modifier from the manager 
            if train_mode:
                qat_idx = next((
                    idx for idx, mod in enumerate(self.checkpoint_manager.modifiers) 
                    if isinstance(mod, QuantizationModifier)), -1
                    )
                if qat_idx >= 0:
                    _ = self.checkpoint_manager.modifiers.pop(qat_idx)
        
            self.checkpoint_manager.apply_structure(self.model, math.inf)

        if train_mode and epoch > 0 and self.enabled:
            self.manager.apply_structure(self.model, epoch)
        elif one_shot:
            if self.enabled:
                self.manager.apply(self.model)
                _LOGGER.info(f"Applied recipe {self.train_recipe} in one-shot manner")
            else:
                _LOGGER.info(f"Training recipe for one-shot application not recognized by the manager. Got recipe: "
                            f"{self.train_recipe}"
                            )

    def initialize(
        self, 
        start_epoch, 
        compute_loss, 
        train_loader, 
        device, 
        **train_loader_kwargs
    ):
        if not self.enabled:
            return

        grad_sampler = {
            "data_loader_builder": self._get_data_loader_builder(
                train_loader, device, **train_loader_kwargs
            ),
            "loss_function": lambda pred, target: compute_loss(
                [p for p in pred[1]], target.to(device)
            )[0],
        }

        self.manager.initialize(self.model, start_epoch, grad_sampler=grad_sampler)
        self.start_epoch = start_epoch

    def initialize_loggers(self, logger, tb_writer, wandb_logger):
        self.logger = logger

        if not self.enabled:
            return

        def _logging_lambda(tag, value, values, step, wall_time, level):
            if not wandb_logger or not wandb_logger.wandb:
                return

            if value is not None:
                wandb_logger.log({tag: value})

            if values:
                wandb_logger.log(values)

        self.manager.initialize_loggers([
            SparsificationGroupLogger(
                lambda_func=_logging_lambda,
                tensorboard=tb_writer,
            )
        ])

        if wandb_logger and wandb_logger.wandb:
            artifact = wandb_logger.wandb.Artifact('recipe', type='recipe')
            with artifact.new_file('recipe.yaml') as file:
                file.write(str(self.manager))
            wandb_logger.wandb.log_artifact(artifact)

    def modify(self, scaler, optimizer, model, dataloader):
        if not self.enabled:
            return scaler

        self.steps_per_epoch = self.steps_per_epoch if self.steps_per_epoch > 0 else len(dataloader)
        return self.manager.modify(model, optimizer, steps_per_epoch=self.steps_per_epoch, wrap_optim=scaler)

    def check_lr_override(self, scheduler, rank):
        # Override lr scheduler if recipe makes any LR updates
        if self.enabled and self.manager.learning_rate_modifiers:
            if rank in [0,-1]:
                self.logger.info('Disabling LR scheduler, managing LR using SparseML recipe')
            scheduler = None

        return scheduler

    def check_epoch_override(self, epochs, rank):
        # Override num epochs if recipe explicitly modifies epoch range
        if self.enabled and self.manager.epoch_modifiers and self.manager.max_epochs:
            epochs = self.manager.max_epochs or epochs  # override num_epochs
            if rank in [0,-1]:
                self.logger.info(f'Overriding number of epochs from SparseML manager to {epochs}')

        return epochs

    def qat_active(self, epoch):
        if not self.enabled or not self.manager.quantization_modifiers:
            return False

        qat_start = min([mod.start_epoch for mod in self.manager.quantization_modifiers])

        return qat_start < epoch + 1

    def reset_best(self, epoch):
        if not self.enabled:
            return False

        # if pruning is active or quantization just started, need to reset best checkpoint
        # this is in case the pruned and/or quantized model do not fully recover
        pruning_start = math.floor(max([mod.start_epoch for mod in self.manager.pruning_modifiers])) \
            if self.manager.pruning_modifiers else -1
        pruning_end = math.ceil(max([mod.end_epoch for mod in self.manager.pruning_modifiers])) \
            if self.manager.pruning_modifiers else -1
        qat_start = math.floor(max([mod.start_epoch for mod in self.manager.quantization_modifiers])) \
            if self.manager.quantization_modifiers else -1

        return (pruning_start <= epoch <= pruning_end) or epoch == qat_start

    def _get_data_loader_builder(
        self, train_loader, device, multi_scale, img_size, grid_size
    ):
        def _data_loader_builder(kwargs: Optional[Dict[str, Any]] = None):
            template = dict(train_loader.__dict__)

            # drop attributes that will be auto-initialized
            to_drop = [k for k in template if k.startswith("_") or k == "batch_sampler"]
            for item in to_drop:
                template.pop(item)

            # override defaults if kwargs are given, for example via recipe
            if kwargs:
                template.update(kwargs)
            data_loader = type(train_loader)(**template)

            for imgs, targets, *_ in data_loader:
                imgs = imgs.to(device, non_blocking=True).float() / 255
                if multi_scale:
                    sz = (
                        random.randrange(img_size * 0.5, img_size * 1.5 + grid_size)
                        // grid_size
                        * grid_size
                    )  # size
                    sf = sz / max(imgs.shape[2:])  # scale factor
                    if sf != 1:
                        ns = [
                            math.ceil(x * sf / grid_size) * grid_size
                            for x in imgs.shape[2:]
                        ]  # new shape (stretched to gs-multiple)
                        imgs = nn.functional.interpolate(
                            imgs, size=ns, mode="bilinear", align_corners=False
                        )
                yield [imgs], {}, targets
        return _data_loader_builder

    def _apply_one_shot(self):
        if self.manager is not None:
            self.manager.apply(self.model)
            _LOGGER.info(f"Applied recipe {self.train_recipe} in one-shot manner")
        else:
            _LOGGER.info(f"Training recipe for one-shot application not recognized by the manager. Got recipe: "
                         f"{self.train_recipe}"
                         )

    def save_sample_inputs_outputs(
        self,
        dataloader: "Dataloader",  # flake8 : noqa F8421
        num_export_samples=100,
        save_dir: Optional[str] = None,
        image_size: int=640,
   ):
        save_dir = save_dir or ""
        if not dataloader:
            raise ValueError(
                f"Expected a data loader for exporting samples. Got {dataloader}"
            )

        device = "cuda" if torch.cuda.is_available() else "cpu"
        exported_samples = 0

        sample_in_dir = os.path.join(save_dir, "sample_inputs")
        sample_out_dir = os.path.join(save_dir, "sample_outputs")

        os.makedirs(sample_in_dir, exist_ok=True)
        os.makedirs(sample_out_dir, exist_ok=True)
        model_was_in_train_mode = self.model.training
        self.model.eval()

        for _, (images, _, _, _) in enumerate(dataloader):
            images = (
                images.float() / 255
            )  # uint8 to float32, 0-255 to 0.0-1.0
            images = F.resize(images, (image_size, image_size))

            device_imgs = images.to(device, non_blocking=True)
            outs = self.model(device_imgs)

            # Move to cpu for exporting
            ins = images.detach().to("cpu")

            if isinstance(outs, tuple) and len(outs) > 1:
                # flatten into a single list
                outs = [outs[0], *outs[1]]

            outs = [elem.detach().to("cpu") for elem in outs]
            outs_gen = zip(*outs)

            for sample_in, sample_out in zip(ins, outs_gen):
                sample_out = list(sample_out)
                file_idx = f"{exported_samples}".zfill(4)

                sample_input_filename = os.path.join(f"{sample_in_dir}", f"inp-{file_idx}.npz")
                numpy.savez(sample_input_filename, sample_in)

                sample_output_filename = os.path.join(f"{sample_out_dir}", f"out-{file_idx}.npz")
                numpy.savez(sample_output_filename, *sample_out)
                exported_samples += 1

                if exported_samples >= num_export_samples:
                    break

            if exported_samples >= num_export_samples:
                break

        _LOGGER.info(
            f"Exported {exported_samples} samples to {save_dir}"
        )

        # reset model.training if needed
        if model_was_in_train_mode:
            self.model.train()<|MERGE_RESOLUTION|>--- conflicted
+++ resolved
@@ -3,11 +3,7 @@
 import random
 import os
 from typing import Any, Dict, Optional
-<<<<<<< HEAD
-
-=======
 from re import search
->>>>>>> ca7bd4df
 from sparsezoo import Model
 from sparseml.pytorch.optim import ScheduledModifierManager
 from sparseml.pytorch.utils import SparsificationGroupLogger
@@ -23,22 +19,13 @@
 
 def _get_model_framework_file(model, path):
     available_files = model.training.default.files
-<<<<<<< HEAD
-    transfer_request = 'recipe_type=transfer' in path
-=======
     transfer_request = search("recipe(.*)transfer", path)
->>>>>>> ca7bd4df
     checkpoint_available = any([".ckpt" in file.name for file in available_files])
     final_available = any([not ".ckpt" in file.name for file in available_files])
 
     if transfer_request and checkpoint_available:
         # checkpoints are saved for transfer learning use cases,
-<<<<<<< HEAD
-        # return checkpoint if avaiable and requested
-        print([file for file in available_files if ".ckpt" in file.name][0])
-=======
         # return checkpoint if available and requested
->>>>>>> ca7bd4df
         return [file for file in available_files if ".ckpt" in file.name][0]
     elif final_available:
         # default to returning final state, if available
