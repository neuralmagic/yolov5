import math
import os
from copy import deepcopy
from typing import Any, Dict, Optional, Tuple, Union

import torch
from sparseml.pytorch.optim import ScheduledModifierManager
from sparseml.pytorch.utils import SparsificationGroupLogger
<<<<<<< HEAD

from utils.autobatch import check_train_batch_size
from utils.general import colorstr
from utils.loggers import Loggers
from utils.neural_magic.utils import ToggleableModelEMA, load_ema
=======

from utils.autobatch import check_train_batch_size

from utils.general import colorstr
from utils.loggers import Loggers

from utils.neural_magic.utils import load_ema
>>>>>>> 8536fd25
from utils.torch_utils import ModelEMA, de_parallel

__all__ = ["SparseTrainManager", "maybe_load_sparse_model"]

RANK = int(os.getenv("RANK", -1))

class SparseTrainManager(object):
    """
    Class for managing train state during sparse training with Neural Magic

    :param model: model to be trained
    :param train_recipe: yaml string or path to recipe to apply during training
    :param recipe_args: additional arguments to override any root variables
        in the recipe with (i.e. num_epochs, init_lr)
    :param checkpoint_recipe: yaml string or path to recipe previously used to create
        loaded model, if any
    :param last_epoch: last training epoch run for loaded model, relative to checkpoint
        recipe
    """

    def __init__(
        self,
        model: torch.nn.Module,
        train_recipe: str,
        recipe_args: Optional[Union[Dict[str, Any], str]],
        checkpoint_recipe: str = None,
        last_epoch: int = 0,
    ):
        self.qat_started = False

        # Recipes can be sensitive to module names, target correct submodule if parallel
        self.model = (
            model.module
            if (
                type(model)
                in (
                    torch.nn.parallel.DataParallel,
                    torch.nn.parallel.DistributedDataParallel,
                )
            )
            else model
        )

        # Training manager created from checkpoint recipe, if any
        self.checkpoint_manager = (
            ScheduledModifierManager.from_yaml(checkpoint_recipe)
            if checkpoint_recipe
            else None
        )

        # Training manager for current training run
        self.train_manager = ScheduledModifierManager.from_yaml(
            file_path=train_recipe, recipe_variables=recipe_args
        )

        # Apply recipe structure from checkpoint recipe. Can include QAT and layer
        # thinning
        if self.checkpoint_manager:
            self.checkpoint_manager.apply_structure(
                self.model, last_epoch if last_epoch >= 0 else float("inf")
            )

    def initialize(
        self,
        loggers: Loggers,
        scaler: torch.cuda.amp.GradScaler,
        optimizer: torch.optim.Optimizer,
        scheduler: torch.optim.lr_scheduler._LRScheduler,
        ema: ModelEMA,
        dataloader: torch.utils.data.DataLoader,
        start_epoch: int,
        epochs: int,
        ema_kwargs: Dict[str, Any] = {},
        resume: bool = False,
    ) -> Tuple[
        torch.cuda.amp.GradScaler, torch.optim.lr_scheduler._LRScheduler, ModelEMA, int
    ]:
        """
        Update objects controlling the training process for sparse training
        """
        # Wrap model for sparse training modifiers from recipe
        self.train_manager.initialize(module=self.model, epoch=start_epoch)

        # initialize SparseML loggers, including recipe modifier loggers
        self.initialize_loggers(loggers)
        self.log_console_info(
            "Sparse training detected. Wrapping training process with SparseML"
        )

        # If resumed run, apply recipe structure up to last epoch run. Structure can
        # include QAT and layer thinning
        if resume:
            self.train_manager.apply_structure(self.model, start_epoch - 1)

        # Wrap the scaler for sparse training modifiers from recipe
        scaler = self.train_manager.modify(
            self.model, optimizer, steps_per_epoch=len(dataloader), wrap_optim=scaler
        )

        # If recipe contains lr modifiers, turn off native lr scheduler
        if self.train_manager.learning_rate_modifiers:
            scheduler = None
            self.log_console_info(
                "Disabling LR scheduler, managing LR using SparseML recipe"
            )

        # If recipe contains epoch range modifiers, overwrite epoch range
        if self.train_manager.epoch_modifiers and self.train_manager.max_epochs:
            epochs = self.train_manager.max_epochs
            self.log_console_info(
                "Overriding total number of training epochs with value from recipe: "
                f"{epochs}"
            )

        # construct a ToggleableModelEMA from ModelEMA, allowing for disabling for QAT
        ema = load_ema(ema.ema.state_dict(), self.model, **ema_kwargs)

        return scaler, scheduler, ema, epochs

    def initialize_loggers(self, loggers: Loggers):
        """
        Initialize SparseML console, wandb, and tensorboard loggers from YOLOv5 loggers
        """
        # Console logger
        self.logger = loggers.logger

        # For logging sparse training values (e.g. sparsity %, custom lr schedule, etc.)
        def _logging_lambda(tag, value, values, step, wall_time, level):
            if not loggers.wandb or not loggers.wandb.wandb:
                return

            if value is not None:
                loggers.wandb.log({tag: value})

            if values:
                loggers.wandb.log(values)

        self.train_manager.initialize_loggers(
            [
                SparsificationGroupLogger(
                    lambda_func=_logging_lambda,
                    tensorboard=loggers.tb,
                )
            ]
        )

        # Attach recipe to wandb log
        if loggers.wandb and loggers.wandb.wandb:
            artifact = loggers.wandb.wandb.Artifact("recipe", type="recipe")
            with artifact.new_file("recipe.yaml") as file:
                file.write(str(self.train_manager))
            loggers.wandb.wandb.log_artifact(artifact)

    def log_console_info(self, message: str):
        if RANK in [0, -1]:
            self.logger.info(f"{colorstr('Neural Magic: ')}{message}")

<<<<<<< HEAD
    def starting_qat(self, epoch: int) -> bool:
        """
        Returns true if this is the first epoch QAT is turned on
        """
        if not self.qat_started:
            self.qat_started = self.qat_active(epoch)
            return self.qat_started
        else:
            return False

=======
>>>>>>> 8536fd25
    def qat_active(self, epoch: int) -> bool:
        """
        Returns true if QAT is turned on for the given epoch

        :param epoch: epoch to check QAT status for
        """
        if self.train_manager.quantization_modifiers:
            qat_start = min(
                [mod.start_epoch for mod in self.train_manager.quantization_modifiers]
            )
            return qat_start < epoch + 1
        else:
            return False

    def is_qat_recipe(self) -> bool:
        """
        Returns true if the training recipe contains a QAT modifier
        """
        return bool(self.train_manager.quantization_modifiers)

    def disable_ema_amp(
        self, ema: ToggleableModelEMA, amp: bool, scaler: torch.cuda.amp.GradScaler
    ):
        """
        Disable EMA and AMP if active, as they're not compatible with QAT
        """
        self.log_console_info("Starting QAT phase")
        if ema.enabled:
            self.log_console_info("Turning off EMA (not supported with QAT)")
            ema.enabled = False
        if amp:
            self.log_console_info("Turning off AMP (not supported with QAT)")
            amp = False
            scaler._enabled = False

    def rescale_gradient_accumulation(
        self, batch_size: int, accumulate: int, image_size: int
    ) -> Tuple[int, int]:
        """
        Used when autobatch and QAT are both enabled. Training with QAT adds additional
        overhead which can cause OOM errors if autobatch is enabled. This function
        rescales batch size and gradient accumulation to fit into memory with QAT while
        maintaining the original effective batch size
        """
        # Temporary copy of the model with QAT applied
        quant_model_copy = deepcopy(de_parallel(self.model))
        self.train_manager.apply_structure(quant_model_copy, float("inf"))

        # Calculate maximum batch size that will fit in memory
        new_batch_size = check_train_batch_size(quant_model_copy, image_size, False)

        # Calculate batch size closest to maximum that can be accumulated to maintain
        # the original effective batch size. Note that if the original batch size is odd
        # then the effective batch size will be incremented by 1
        batch_size = batch_size if batch_size % 2 == 0 else batch_size + 1
        batch_size_ratio = math.floor(batch_size / new_batch_size)
        closest_divisor = next(
            divisor
            for divisor in range(batch_size_ratio, 1, -1)
            if batch_size % divisor == 0
        )
        new_batch_size = batch_size // closest_divisor
        new_accumulate = math.floor((batch_size * accumulate) // new_batch_size)
        new_batch_size = batch_size // new_accumulate

        self.log_console_info(
            f"Batch size rescaled to {new_batch_size} with {new_accumulate} gradient "
            "accumulation steps for QAT"
        )

        if new_accumulate * new_batch_size != batch_size * accumulate:
            raise RuntimeError(
                "New effective batch size doesn't match previous effective batch size. "
                f"Previous batch size and accumulation: {[batch_size, accumulate]}. "
                f"New batch size and accumulation: {[new_batch_size, new_accumulate]}"
            )

        return new_batch_size, new_accumulate

    def rescale_gradient_accumulation(
        self, batch_size: int, accumulate: int, image_size: int
    ) -> Tuple[int, int]:
        """
        Used when autobatch and QAT are both enabled. Training with QAT adds additional
        overhead which can cause OOM errors if autobatch is enabled. This function
        rescales batch size and gradient accumulation to fit into memory with QAT while
        maintaining the original effective batch size
        """
        # Temporary copy of the model with QAT applied
        quant_model_copy = deepcopy(de_parallel(self.model))
        self.train_manager.apply_structure(quant_model_copy, float("inf"))

        # Calculate maximum batch size that will fit in memory
        new_batch_size = check_train_batch_size(quant_model_copy, image_size, False)

        # Calculate batch size closest to maximum that can be accumulated to maintain
        # the original effective batch size. Note that if the original batch size is odd
        # then the effective batch size will be incremented by 1
        batch_size = batch_size if batch_size % 2 == 0 else batch_size + 1
        batch_size_ratio = math.floor(batch_size / new_batch_size)
        closest_divisor = next(
            divisor
            for divisor in range(batch_size_ratio, 1, -1)
            if batch_size % divisor == 0
        )
        new_batch_size = batch_size // closest_divisor
        new_accumulate = math.floor((batch_size * accumulate) // new_batch_size)
        new_batch_size = batch_size // new_accumulate

        self.log_console_info(
            f"Batch size rescaled to {new_batch_size} with {new_accumulate} gradient "
            "accumulation steps for QAT"
        )

        if new_accumulate * new_batch_size != batch_size * accumulate:
            raise RuntimeError(
                "New effective batch size doesn't match previous effective batch size. "
                f"Previous batch size and accumulation: {[batch_size, accumulate]}. "
                f"New batch size and accumulation: {[new_batch_size, new_accumulate]}"
            )

        return new_batch_size, new_accumulate

    def update_state_dict_for_saving(
        self, ckpt: Dict[str, Any], final_epoch: bool, ema_enabled: bool
    ) -> Dict[str, Any]:
        """
        Update checkpoint dictionary to be compatible with sparse model saving

        :param ckpt: original checkpoint dictionary
        :param final_epoch: True if called after last training epoch
        :param ema_enabled: True if ema is turned on
        """
        if final_epoch:
            # save model with a checkpoint recipe representing all recipes applied to
            # model, allowing for multiple stages of sparse training
            checkpoint_recipe = (
                ScheduledModifierManager.compose_staged(
                    self.checkpoint_manager, self.train_manager
                )
                if self.checkpoint_manager
                else self.train_manager
            )
        else:
            checkpoint_recipe = None

        # Pickling is not supported for quantized models for a subset of the supported
        # torch versions, thus all sparse models are saved via their state dict
        sparseml_dict_update = {
            "model": ckpt["model"].state_dict(),
            "yaml": ckpt["model"].yaml,
            "ema": ckpt["ema"].state_dict() if ema_enabled else None,
            "updates": ckpt["updates"] if ema_enabled else None,
            "checkpoint_recipe": str(checkpoint_recipe),
            "epoch": -1 if final_epoch else ckpt["epoch"],
        }
        ckpt.update(sparseml_dict_update)

        return ckpt


def maybe_load_sparse_model(
    model: torch.nn.Module,
    ckpt: Dict[str, Any],
    train_recipe: str,
    recipe_args: Optional[Union[Dict[str, Any], str]],
):
    """
    If sparse training or checkpoint detected, load sparse model and return
    SparseTrainManager object. Otherwise do nothing.

    :param model: skeleton model
    :param ckpt: loaded checkpoint
    :param train_recipe: yaml string or path to recipe to apply during training
    :param recipe_args: additional arguments to override any root variables
        in the recipe with (i.e. num_epochs, init_lr)
    """
    if ckpt.get("checkpoint_recipe") or train_recipe:

        # reconstruct ToggleableModelEMA from state dictionary
        if ckpt["ema"]:
            ckpt["ema"] = load_ema(ckpt["ema"], model)

        sparse_manager = SparseTrainManager(
            model,
            train_recipe,
            recipe_args,
            ckpt.get("checkpoint_recipe"),
            ckpt["epoch"],
        )
        return sparse_manager

    else:
        return None<|MERGE_RESOLUTION|>--- conflicted
+++ resolved
@@ -6,21 +6,11 @@
 import torch
 from sparseml.pytorch.optim import ScheduledModifierManager
 from sparseml.pytorch.utils import SparsificationGroupLogger
-<<<<<<< HEAD
 
 from utils.autobatch import check_train_batch_size
 from utils.general import colorstr
 from utils.loggers import Loggers
 from utils.neural_magic.utils import ToggleableModelEMA, load_ema
-=======
-
-from utils.autobatch import check_train_batch_size
-
-from utils.general import colorstr
-from utils.loggers import Loggers
-
-from utils.neural_magic.utils import load_ema
->>>>>>> 8536fd25
 from utils.torch_utils import ModelEMA, de_parallel
 
 __all__ = ["SparseTrainManager", "maybe_load_sparse_model"]
@@ -178,7 +168,6 @@
         if RANK in [0, -1]:
             self.logger.info(f"{colorstr('Neural Magic: ')}{message}")
 
-<<<<<<< HEAD
     def starting_qat(self, epoch: int) -> bool:
         """
         Returns true if this is the first epoch QAT is turned on
@@ -189,8 +178,6 @@
         else:
             return False
 
-=======
->>>>>>> 8536fd25
     def qat_active(self, epoch: int) -> bool:
         """
         Returns true if QAT is turned on for the given epoch
