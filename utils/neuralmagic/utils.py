import os
from pathlib import Path
from typing import Any, Dict, List, Optional, Union

import numpy
import torch
from sparseml.pytorch.optim import ScheduledModifierManager
from sparseml.pytorch.utils import ModuleExporter, download_framework_model_by_recipe_type
from sparsezoo import Model

from models.yolo import Model as Yolov5Model
from utils.dataloaders import create_dataloader
from utils.general import LOGGER, check_dataset, check_yaml, colorstr
from utils.neuralmagic.quantization import update_model_bottlenecks
from utils.torch_utils import ModelEMA

__all__ = [
    "ALMOST_ONE",
    "sparsezoo_download",
    "ToggleableModelEMA",
    "load_ema",
    "load_sparsified_model",
    "neuralmagic_onnx_export",
    "export_sample_inputs_outputs",
]

SAVE_ROOT = Path.cwd()
RANK = int(os.getenv("RANK", -1))
ALMOST_ONE = 1 - 1e-9  # for incrementing epoch to be applied to recipe

<<<<<<< HEAD
# In previous integrations of NM YOLOv5, we were pickling models as long as they are
# not quantized. We've now changed to never pickling a model touched by us. This
# namespace hacking is meant to address backwards compatibility with previously
# pickled, pruned models.
import models
from models import common
setattr(common, "_Add", _Add)  # Definition of the _Add module has moved

# If using yolov5 as a repo and not a package, allow loading of models pickled w package
if "yolov5" not in sys.modules:
    sys.modules["yolov5"] = ""
    sys.modules["yolov5.models"] = models
    sys.modules["yolov5.models.common"] = common

=======
>>>>>>> e94a7e2d

class ToggleableModelEMA(ModelEMA):
    """
    Subclasses YOLOv5 ModelEMA to enabled disabling during QAT
    """

    def __init__(self, enabled, *args, **kwargs):
        super().__init__(*args, **kwargs)
        self.enabled = enabled

    def update(self, *args, **kwargs):
        if self.enabled:
            super().update(*args, **kwargs)


def sparsezoo_download(path: str, sparsification_recipe: Optional[str] = None) -> str:
    """
    Loads model from the SparseZoo and override the path with the new download path
    """
    return download_framework_model_by_recipe_type(
        Model(path), sparsification_recipe, "pt"
    )


def load_ema(
    ema_state_dict: Dict[str, Any],
    model: torch.nn.Module,
    enabled: bool = True,
    **ema_kwargs,
) -> ToggleableModelEMA:
    """
    Loads a ToggleableModelEMA object from a ModelEMA state dict and loaded model
    """
    ema = ToggleableModelEMA(enabled, model, **ema_kwargs)
    ema.ema.load_state_dict(ema_state_dict)
    return ema


def load_sparsified_model(
    ckpt: Union[Dict[str, Any], str], device: Union[str, torch.device] = "cpu"
) -> torch.nn.Module:
    """
    From a sparisifed checkpoint, loads a model with the saved weights and
    sparsification recipe applied

    :param ckpt: either a loaded checkpoint or the path to a saved checkpoint
    :param device: device to load the model onto
    """
    nm_log_console("Loading sparsified model")

    # Load checkpoint if not yet loaded
    ckpt = ckpt if isinstance(ckpt, dict) else torch.load(ckpt, map_location=device)

    if isinstance(ckpt["model"], torch.nn.Module):
        model = ckpt["model"]

    else:
        # Construct randomly initialized model model and apply sparse structure modifiers
        model = Yolov5Model(ckpt.get("yaml"))
        model = update_model_bottlenecks(model).to(device)
        checkpoint_manager = ScheduledModifierManager.from_yaml(
            ckpt["checkpoint_recipe"]
        )
        checkpoint_manager.apply_structure(
            model, ckpt["epoch"] + ALMOST_ONE if ckpt["epoch"] >= 0 else float("inf")
        )

        # Load state dict
        model.load_state_dict(ckpt["ema"] or ckpt["model"], strict=True)
        model.hyp = ckpt.get("hyp")
        model.nc = ckpt.get("nc")

    model.sparsified = True
    model.float()

    return model


def nm_log_console(message: str, logger: "Logger" = None, level: str = "info"):
    """
    Log sparsification-related messages to the console

    :param message: message to be logged
    :param level: level to be logged at
    """
    # default to global logger if none provided
    logger = logger or LOGGER

    if RANK in [0, -1]:
        if level == "warning":
            logger.warning(
                f"{colorstr('Neural Magic: ')}{colorstr('yellow', 'warning - ')}"
                f"{message}"
            )
        else:  # default to info
            logger.info(f"{colorstr('Neural Magic: ')}{message}")


def neuralmagic_onnx_export(
    model: torch.nn.Module,
    sample_data: torch.Tensor,
    weights_path: Path,
    one_shot: Optional[str],
    dynamic: Optional[Dict[str, int]],
    output_names: List[str],
) -> Path:
    """
    Augmented ONNX export to optimize and properly post-process sparsified models

    :param model: model to export
    :param sample_data: data to be used with export
    :weights_path: path from which the torch model was loaded. Used only for save
        pathing and naming purposes
    :one_shot: one_shot recipe, if one was applied. Used only for save pathing and
        naming purposes
    :param dynamic: dictionary of input or output names to list of dimensions
        of those tensors that should be exported as dynamic
    :output_names: names of output tensors
    :return: path to saved ONNX model
    """

    # If the target model is a SparseZoo or YOLOv5 Hub model, save it to a
    # DeepSparse_Deployment directory at the working directory root. Inside, create a
    # subdirectory based on model/stub name
    if str(weights_path).startswith("zoo:") or not len(weights_path.parents):
        sub_dir = (
            str(weights_path).split("zoo:")[1].replace("/", "_")
            if str(weights_path).startswith("zoo:")
            else weights_path
        )

        # If one-shot applying a recipe, update name to convey the starting stub/model
        # and the one_shot recipe applied
        if one_shot:
            one_shot_str = str(weights_path).split("zoo:")[1].replace("/", "_")
            sub_dir = f"{sub_dir}_one_shot_{one_shot_str}"

        save_dir = Path(SAVE_ROOT) / "DeepSparse_Deployment" / sub_dir
        onnx_file_name = "model.onnx"

    else:
        save_dir = (
            weights_path.parents[1] / "DeepSparse_Deployment"
            if weights_path.parent.stem == "weights"
            else weights_path.parent / "DeepSparse_Deployment"
        )
        onnx_file_name = weights_path.name

    save_dir.mkdir(parents=True, exist_ok=True)

    nm_log_console("Exporting model to ONNX format")

    # Use the SparseML custom onnx export flow for sparsified models
    exporter = ModuleExporter(model, save_dir.absolute())
    exporter.export_onnx(
        sample_data,
        name=onnx_file_name,
        convert_qat=True,
        input_names=["images"],
        output_names=output_names,
        dynamic_axes=dynamic or None,
    )

    saved_model_path = save_dir / onnx_file_name

    nm_log_console(f"Exported ONNX model to {saved_model_path}")

    return saved_model_path


def export_sample_inputs_outputs(
    dataset: Union[str, Path],
    data_path: str,
    model: torch.nn.Module,
    save_dir: Path,
    number_export_samples=100,
    image_size: int = 640,
    onnx_path: Union[str, Path, None] = None,
):
    """
    Export sample model input and output for testing with the DeepSparse Engine

    :param dataset: path to dataset to take samples from
    :param model: model to be exported. Used to generate outputs
    :param save_dir: directory to save samples to
    :param number_export_samples: number of samples to export
    :param image_size: image size
    :param onnx_path: Path to saved onnx model. Used to check if it uses uints8 inputs
    """

    nm_log_console(
        f"Exporting {number_export_samples} sample model inputs and outputs for "
        "testing with the DeepSparse Engine"
    )

    # Create dataloader
    data_dict = check_dataset(dataset, data_path)
    dataloader, _ = create_dataloader(
        path=data_dict["train"],
        imgsz=image_size,
        batch_size=1,
        stride=max(int(model.stride.max()), 32),
        hyp=model.hyp,
        augment=True,
        prefix=colorstr("train: "),
    )

    device = "cuda" if torch.cuda.is_available() else "cpu"
    exported_samples = 0

    # Sample export directories
    sample_in_dir = save_dir / "sample_inputs"
    sample_out_dir = save_dir / "sample_outputs"
    sample_in_dir.mkdir(exist_ok=True)
    sample_out_dir.mkdir(exist_ok=True)

    save_inputs_as_uint8 = _graph_has_uint8_inputs(onnx_path) if onnx_path else False

    for images, _, _, _ in dataloader:
        # uint8 to float32, 0-255 to 0.0-1.0
        images = (images.float() / 255).to(device, non_blocking=True)
        model_out = model(images)

        if isinstance(model_out, tuple) and len(model_out) > 1:
            # Flatten into a single list
            model_out = [model_out[0], *model_out[1]]

        # Move to cpu for exporting
        images = images.detach().to("cpu")
        model_out = [elem.detach().to("cpu") for elem in model_out]

        outs_gen = zip(*model_out)

        for sample_in, sample_out in zip(images, outs_gen):

            sample_out = list(sample_out)

            file_idx = f"{exported_samples}".zfill(4)

            # Save inputs as numpy array
            sample_input_filename = sample_in_dir / f"inp-{file_idx}.npz"
            if save_inputs_as_uint8:
                sample_in = (255 * sample_in).to(dtype=torch.uint8)
            numpy.savez(sample_input_filename, sample_in)

            # Save outputs as numpy array
            sample_output_filename = sample_out_dir / f"out-{file_idx}.npz"
            numpy.savez(sample_output_filename, *sample_out)
            exported_samples += 1

            if exported_samples >= number_export_samples:
                break

        if exported_samples >= number_export_samples:
            break

    if exported_samples < number_export_samples:
        nm_log_console(
            f"Could not export {number_export_samples} samples. Exhausted dataloader "
            f"and exported {exported_samples} samples",
            level="warning",
        )

    nm_log_console(f"Complete export of {number_export_samples} to {save_dir}")


def _graph_has_uint8_inputs(onnx_path: Union[str, Path]) -> bool:
    """
    Load onnx model and check if it's input is type 2 (unit8)
    """
    import onnx

    onnx_model = onnx.load(str(onnx_path))
    return onnx_model.graph.input[0].type.tensor_type.elem_type == 2<|MERGE_RESOLUTION|>--- conflicted
+++ resolved
@@ -28,7 +28,6 @@
 RANK = int(os.getenv("RANK", -1))
 ALMOST_ONE = 1 - 1e-9  # for incrementing epoch to be applied to recipe
 
-<<<<<<< HEAD
 # In previous integrations of NM YOLOv5, we were pickling models as long as they are
 # not quantized. We've now changed to never pickling a model touched by us. This
 # namespace hacking is meant to address backwards compatibility with previously
@@ -43,8 +42,6 @@
     sys.modules["yolov5.models"] = models
     sys.modules["yolov5.models.common"] = common
 
-=======
->>>>>>> e94a7e2d
 
 class ToggleableModelEMA(ModelEMA):
     """
