--- conflicted
+++ resolved
@@ -92,25 +92,15 @@
         if self.checkpoint_manager and self.checkpoint_manager.pruning_modifiers:
             if not self.train_manager:
                 self.log_console(
-<<<<<<< HEAD
-                    "Model in danger of de-sparsification. Pruned model was loaded, "
-                    "but no sparsification recipe detected. A recipe with a "
-=======
                     "Pruned model was loaded, but no sparsification recipe detected - "
                     "model may revert to dense state. A recipe with a "
->>>>>>> e0797a6e
                     "ConstantPruningModifier can be used to maintain model sparsity "
                     "while training"
                 )
             elif not self.train_manager.pruning_modifiers:
                 self.log_console(
-<<<<<<< HEAD
-                    "Model in danger of de-sparsification. Pruned model was loaded, "
-                    "but no pruning modifiers detected in sparsification recipe. A "
-=======
                     "Pruned model was loaded, but no pruning modifiers detected in "
                     "sparsification recipe - model may revert to dense state. A "
->>>>>>> e0797a6e
                     "recipe with a ConstantPruningModifier can be used to maintain "
                     "model sparsity while training"
                 )
@@ -359,13 +349,7 @@
             "yaml": ckpt["model"].yaml,
             "ema": ckpt["ema"].state_dict() if ema_enabled else None,
             "updates": ckpt["updates"] if ema_enabled else None,
-<<<<<<< HEAD
             "checkpoint_recipe": str(checkpoint_recipe) if checkpoint_recipe else None,
-=======
-            "checkpoint_recipe": str(checkpoint_recipe)
-            if checkpoint_recipe
-            else None,  # TODO: save checkpoint recipe for best? do it in strip_optimizer
->>>>>>> e0797a6e
             "epoch": -1 if final_epoch else ckpt["epoch"],
             "nc": ckpt["model"].nc,
         }
@@ -379,7 +363,6 @@
         """
         Updates the saved state dict to reflect a final saved state. Fulfills the same
         function as utils.general.strip_optimizer() for sparsified checkpoints
-<<<<<<< HEAD
 
         :param checkpoint_path: path to the checkpoint to be loaded
         :param save_name: optional path to save the "stripped" checkpoint to
@@ -402,32 +385,6 @@
             f"{f' saved as {save_name},' if save_name else ''} {megabytes:.1f}MB"
         )
 
-
-=======
-
-        :param checkpoint_path: path to the checkpoint to be loaded
-        :param save_name: optional path to save the "stripped" checkpoint to
-        """
-        ckpt = torch.load(checkpoint_path)
-
-        if ckpt.get("ema"):
-            ckpt["model"] = ckpt["ema"]
-        for key in "optimizer", "best_fitness", "ema", "updates":
-            if key in ckpt:
-                ckpt[key] = None
-
-        ckpt["checkpoint_recipe"] = str(self.get_final_checkpoint_recipe())
-
-        torch.save(ckpt, save_name or checkpoint_path)
-
-        megabytes = os.path.getsize(save_name or checkpoint_path) / 1e6
-        self.log_console(
-            f"Optimizer stripped from {checkpoint_path},"
-            f"{f' saved as {save_name},' if save_name else ''} {megabytes:.1f}MB"
-        )
-
-
->>>>>>> e0797a6e
 def maybe_create_sparsification_manager(
     model: torch.nn.Module,
     ckpt: Dict[str, Any],
