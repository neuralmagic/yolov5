--- conflicted
+++ resolved
@@ -83,7 +83,6 @@
                 self.model, last_epoch if last_epoch >= 0 else float("inf")
             )
 
-<<<<<<< HEAD
         self.set_sparsification_info()
         self.check_for_invalid_state()
 
@@ -131,8 +130,6 @@
             else None
         )
 
-=======
->>>>>>> e2191034
     def check_for_invalid_state(self):
         """
         Checks that the training sparsification recipe (or lack of) is a valid recipe
@@ -141,21 +138,7 @@
         """
 
         # Checking valid state for pruned models
-<<<<<<< HEAD
         if self.pruned_checkpoint:
-            if not self.train_manager:
-                self.log_console(
-                    "Model in danger of de-sparsification. Pruned model was loaded, "
-                    "but no sparsification recipe detected. A recipe with a "
-                    "ConstantPruningModifier can be used to maintain model sparsity "
-                    "while training"
-                )
-            elif not self.has_pruning_phase:
-                self.log_console(
-                    "Model in danger of de-sparsification. Pruned model was loaded, "
-                    "but no pruning modifiers detected in sparsification recipe. A "
-=======
-        if self.checkpoint_manager and self.checkpoint_manager.pruning_modifiers:
             if not self.train_manager:
                 self.log_console(
                     "Pruned model was loaded, but no sparsification recipe detected - "
@@ -163,32 +146,21 @@
                     "ConstantPruningModifier can be used to maintain model sparsity "
                     "while training"
                 )
-            elif not self.train_manager.pruning_modifiers:
+            elif not self.has_pruning_phase:
                 self.log_console(
                     "Pruned model was loaded, but no pruning modifiers detected in "
                     "sparsification recipe - model may revert to dense state. A "
->>>>>>> e2191034
                     "recipe with a ConstantPruningModifier can be used to maintain "
                     "model sparsity while training"
                 )
 
         # Checking valid state for quantized models
-<<<<<<< HEAD
         if self.quantized_checkpoint and self.has_qat_phase:
             raise ValueError(
                 "Quantization can not be applied more than once. Loaded quantized model"
                 "from checkpoint and detected quantization modifier in sparsification"
                 "recipe. This is unsupported behavior. Ending run."
             )
-=======
-        if self.checkpoint_manager and self.checkpoint_manager.quantization_modifiers:
-            if self.train_manager and self.train_manager.quantization_modifiers:
-                raise ValueError(
-                    "Quantization can not be applied more than once. Loaded quantized "
-                    "model from checkpoint and detected quantization modifier in "
-                    "sparsification recipe. This is unsupported behavior. Ending run."
-                )
->>>>>>> e2191034
 
     def initialize(
         self,
@@ -433,7 +405,6 @@
 
         return ckpt
 
-<<<<<<< HEAD
     def maybe_switch_phases(self, epoch: int) -> Tuple[Optional[float], Optional[str]]:
         """
         Check if a new phase has been entered. If it has, record the new phase and
@@ -495,41 +466,13 @@
         ckpt["checkpoint_recipe"] = str(self.get_final_checkpoint_recipe())
 
         torch.save(ckpt, save_name or checkpoint_path)
-
-=======
-    def strip_sparsified_optimizer(
-        self, checkpoint_path: str = "best.pt", save_name: Optional[str] = None
-    ):
-        """
-        Updates the saved state dict to reflect a final saved state. Fulfills the same
-        function as utils.general.strip_optimizer() for sparsified checkpoints
-
-        :param checkpoint_path: path to the checkpoint to be loaded
-        :param save_name: optional path to save the "stripped" checkpoint to
-        """
-        ckpt = torch.load(checkpoint_path)
-
-        if ckpt.get("ema"):
-            ckpt["model"] = ckpt["ema"]
-        for key in "optimizer", "best_fitness", "ema", "updates":
-            if key in ckpt:
-                ckpt[key] = None
-
-        ckpt["checkpoint_recipe"] = str(self.get_final_checkpoint_recipe())
-
-        torch.save(ckpt, save_name or checkpoint_path)
-
->>>>>>> e2191034
+        
         megabytes = os.path.getsize(save_name or checkpoint_path) / 1e6
         self.log_console(
             f"Optimizer stripped from {checkpoint_path},"
             f"{f' saved as {save_name},' if save_name else ''} {megabytes:.1f}MB"
         )
 
-<<<<<<< HEAD
-
-=======
->>>>>>> e2191034
 def maybe_create_sparsification_manager(
     model: torch.nn.Module,
     ckpt: Dict[str, Any],
@@ -565,11 +508,6 @@
             ckpt["epoch"],
         )
 
-<<<<<<< HEAD
-=======
-        sparsification_manager.check_for_invalid_state()
-
->>>>>>> e2191034
         return sparsification_manager
 
     else:
