--- conflicted
+++ resolved
@@ -295,8 +295,6 @@
             ema.enabled = False
             amp = False
             sparse_manager.turn_off_scaler(scaler)
-
-<<<<<<< HEAD
             # Rescale batch size for QAT
             if opt.batch_size == -1:
                 batch_size, accumulate = sparse_manager.rescale_gradient_accumulation(
@@ -306,8 +304,6 @@
                 )
                 train_loader, dataset, val_loader = _create_dataloaders()
 
-=======
->>>>>>> 4a94b313
         model.train()
 
         # Update image weights (optional, single-GPU only)
