import argparse
import logging
import math
import os
import random
import time
from pathlib import Path
from threading import Thread

import numpy as np
import torch.distributed as dist
import torch.nn as nn
import torch.nn.functional as F
import torch.optim as optim
import torch.optim.lr_scheduler as lr_scheduler
import torch.utils.data
import yaml
from torch.cuda import amp
from torch.nn.parallel import DistributedDataParallel as DDP
from torch.utils.tensorboard import SummaryWriter
from tqdm import tqdm

import test  # import test.py to get mAP after each epoch
from models.export import load_checkpoint, create_checkpoint
from models.yolo import Model
from utils.autoanchor import check_anchors
from utils.datasets import create_dataloader
from utils.general import labels_to_class_weights, increment_path, labels_to_image_weights, init_seeds, \
    fitness, strip_optimizer, get_latest_run, check_dataset, check_file, check_git_status, check_img_size, \
    check_requirements, print_mutation, set_logging, one_cycle, colorstr
from utils.loss import ComputeLoss
from utils.plots import plot_images, plot_labels, plot_results, plot_evolution
from utils.sparse import SparseMLWrapper
from utils.torch_utils import ModelEMA, select_device, torch_distributed_zero_first
from utils.wandb_logging.wandb_utils import WandbLogger, check_wandb_resume

logger = logging.getLogger(__name__)


def train(hyp, opt, device, tb_writer=None):
    logger.info(colorstr('hyperparameters: ') + ', '.join(f'{k}={v}' for k, v in hyp.items()))
    save_dir, epochs, batch_size, total_batch_size, weights, rank = \
        Path(opt.save_dir), opt.epochs, opt.batch_size, opt.total_batch_size, opt.weights, opt.global_rank

    # Directories
    wdir = save_dir / 'weights'
    wdir.mkdir(parents=True, exist_ok=True)  # make dir
    last = wdir / 'last.pt'
    best = wdir / 'best.pt'
    results_file = save_dir / 'results.txt'

    # Save run settings
    with open(save_dir / 'hyp.yaml', 'w') as f:
        yaml.dump(hyp, f, sort_keys=False)
    with open(save_dir / 'opt.yaml', 'w') as f:
        yaml.dump(vars(opt), f, sort_keys=False)

    # Configure
    plots = not opt.evolve  # create plots
    cuda = device.type != 'cpu'
    half_precision = cuda
    init_seeds(2 + rank)
    with open(opt.data) as f:
        data_dict = yaml.load(f, Loader=yaml.SafeLoader)  # data dict
    is_coco = opt.data.endswith('coco.yaml')

    # Logging- Doing this before checking the dataset. Might update data_dict
    loggers = {'wandb': None}  # loggers dict
    wandb_logger = None
    if rank in [-1, 0]:
        opt.hyp = hyp  # add hyperparameters
        run_id = torch.load(weights).get('wandb_id') if weights.endswith('.pt') and os.path.isfile(weights) else None
        wandb_logger = WandbLogger(opt, Path(opt.save_dir).stem, run_id, data_dict)
        loggers['wandb'] = wandb_logger.wandb
        data_dict = wandb_logger.data_dict
        if wandb_logger.wandb:
            weights, epochs, hyp = opt.weights, opt.epochs, opt.hyp  # WandbLogger might update weights, epochs if resuming

    nc = 1 if opt.single_cls else int(data_dict['nc'])  # number of classes
    names = ['item'] if opt.single_cls and len(data_dict['names']) != 1 else data_dict['names']  # class names
    assert len(names) == nc, '%g names found for nc=%g dataset in %s' % (len(names), nc, opt.data)  # check

    # Model
    pretrained = weights.endswith('.pt') or weights.endswith('.pth')
    if pretrained:
        model, extras = load_checkpoint('train', weights, device, opt.cfg, hyp, nc, opt.recipe, opt.resume, rank)
        ckpt, state_dict, sparseml_wrapper = extras['ckpt'], extras['state_dict'], extras['sparseml_wrapper']
        logger.info(extras['report'])  # report
    else:
        model = Model(opt.cfg, ch=3, nc=nc, anchors=hyp.get('anchors')).to(device)  # create
        sparseml_wrapper = SparseMLWrapper(model, opt.recipe)
        sparseml_wrapper.initialize(start_epoch=0.0)
        ckpt = None
    with torch_distributed_zero_first(rank):
        check_dataset(data_dict)  # check
    train_path = data_dict['train']
    test_path = data_dict['val']

    # Freeze
    freeze = []  # parameter names to freeze (full or partial)
    for k, v in model.named_parameters():
        v.requires_grad = True  # train all layers
        if any(x in k for x in freeze):
            print('freezing %s' % k)
            v.requires_grad = False

    # Optimizer
    nbs = 64  # nominal batch size
    accumulate = max(round(nbs / total_batch_size), 1)  # accumulate loss before optimizing
    hyp['weight_decay'] *= total_batch_size * accumulate / nbs  # scale weight_decay
    logger.info(f"Scaled weight_decay = {hyp['weight_decay']}")

    pg0, pg1, pg2 = [], [], []  # optimizer parameter groups
    for k, v in model.named_modules():
        if hasattr(v, 'bias') and isinstance(v.bias, nn.Parameter):
            pg2.append(v.bias)  # biases
        if isinstance(v, nn.BatchNorm2d):
            pg0.append(v.weight)  # no decay
        elif hasattr(v, 'weight') and isinstance(v.weight, nn.Parameter):
            pg1.append(v.weight)  # apply decay

    if opt.adam:
        optimizer = optim.Adam(pg0, lr=hyp['lr0'], betas=(hyp['momentum'], 0.999))  # adjust beta1 to momentum
    else:
        optimizer = optim.SGD(pg0, lr=hyp['lr0'], momentum=hyp['momentum'], nesterov=True)

    optimizer.add_param_group({'params': pg1, 'weight_decay': hyp['weight_decay']})  # add pg1 with weight_decay
    optimizer.add_param_group({'params': pg2})  # add pg2 (biases)
    logger.info('Optimizer groups: %g .bias, %g conv.weight, %g other' % (len(pg2), len(pg1), len(pg0)))
    del pg0, pg1, pg2

    # Scheduler https://arxiv.org/pdf/1812.01187.pdf
    # https://pytorch.org/docs/stable/_modules/torch/optim/lr_scheduler.html#OneCycleLR
    if opt.linear_lr:
        lf = lambda x: (1 - x / (epochs - 1)) * (1.0 - hyp['lrf']) + hyp['lrf']  # linear
    else:
        lf = one_cycle(1, hyp['lrf'], epochs)  # cosine 1->hyp['lrf']
    scheduler = lr_scheduler.LambdaLR(optimizer, lr_lambda=lf)
    # plot_lr_scheduler(optimizer, scheduler, epochs)

    # EMA
    ema = ModelEMA(model, enabled=not opt.disable_ema) if rank in [-1, 0] else None

    # Resume
    start_epoch, best_fitness = 0, 0.0
    if pretrained:
        # Optimizer
        if ckpt['optimizer'] is not None:
            optimizer.load_state_dict(ckpt['optimizer'])
            best_fitness = ckpt['best_fitness']

        # EMA
        if ema and ckpt.get('ema'):
            ema.load_state_dict(ckpt)

        # Results
        if ckpt.get('training_results') is not None:
            results_file.write_text(ckpt['training_results'])  # write results.txt

        # Epochs
        start_epoch = ckpt['epoch'] + 1
        if opt.resume:
            assert start_epoch > 0, '%s training to %g epochs is finished, nothing to resume.' % (weights, epochs)
        if epochs < start_epoch:
            logger.info('%s has been trained for %g epochs. Fine-tuning for %g additional epochs.' %
                        (weights, ckpt['epoch'], epochs))
            epochs += ckpt['epoch']  # finetune additional epochs

        del ckpt, state_dict

    # Image sizes
    gs = max(int(model.stride.max()), 32)  # grid size (max stride)
    nl = model.model[-1].nl  # number of detection layers (used for scaling hyp['obj'])
    imgsz, imgsz_test = [check_img_size(x, gs) for x in opt.img_size]  # verify imgsz are gs-multiples

    # DP mode
    if cuda and rank == -1 and torch.cuda.device_count() > 1:
        model = torch.nn.DataParallel(model)

    # SyncBatchNorm
    if opt.sync_bn and cuda and rank != -1:
        model = torch.nn.SyncBatchNorm.convert_sync_batchnorm(model).to(device)
        logger.info('Using SyncBatchNorm()')

    # Trainloader
    dataloader, dataset = create_dataloader(train_path, imgsz, batch_size, gs, opt,
                                            hyp=hyp, augment=True, cache=opt.cache_images, rect=opt.rect, rank=rank,
                                            world_size=opt.world_size, workers=opt.workers,
                                            image_weights=opt.image_weights, quad=opt.quad, prefix=colorstr('train: '))
    mlc = np.concatenate(dataset.labels, 0)[:, 0].max()  # max label class
    nb = len(dataloader)  # number of batches
    assert mlc < nc, 'Label class %g exceeds nc=%g in %s. Possible class labels are 0-%g' % (mlc, nc, opt.data, nc - 1)

    # Process 0
    if rank in [-1, 0]:
        testloader = create_dataloader(test_path, imgsz_test, batch_size * 2, gs, opt,  # testloader
                                       hyp=hyp, cache=opt.cache_images and not opt.notest, rect=True, rank=-1,
                                       world_size=opt.world_size, workers=opt.workers,
                                       pad=0.5, prefix=colorstr('val: '))[0]

        if not opt.resume:
            labels = np.concatenate(dataset.labels, 0)
            c = torch.tensor(labels[:, 0])  # classes
            # cf = torch.bincount(c.long(), minlength=nc) + 1.  # frequency
            # model._initialize_biases(cf.to(device))
            if plots:
                plot_labels(labels, names, save_dir, loggers)
                if tb_writer:
                    tb_writer.add_histogram('classes', c, 0)

            # Anchors
            if not opt.noautoanchor:
                check_anchors(dataset, model=model, thr=hyp['anchor_t'], imgsz=imgsz)

    # DDP mode
    if cuda and rank != -1:
        model = DDP(model, device_ids=[opt.local_rank], output_device=opt.local_rank,
                    # nn.MultiheadAttention incompatibility with DDP https://github.com/pytorch/pytorch/issues/26698
                    find_unused_parameters=any(isinstance(layer, nn.MultiheadAttention) for layer in model.modules()))

    # Model parameters
    hyp['box'] *= 3. / nl  # scale to layers
    hyp['cls'] *= nc / 80. * 3. / nl  # scale to classes and layers
    hyp['obj'] *= (imgsz / 640) ** 2 * 3. / nl  # scale to image size and layers
    hyp['label_smoothing'] = opt.label_smoothing
    model.nc = nc  # attach number of classes to model
    model.hyp = hyp  # attach hyperparameters to model
    model.gr = 1.0  # iou loss ratio (obj_loss = 1.0 or iou)
    model.class_weights = labels_to_class_weights(dataset.labels, nc).to(device) * nc  # attach class weights
    model.names = names

    # Start training
    t0 = time.time()
    nw = max(round(hyp['warmup_epochs'] * nb), 1000)  # number of warmup iterations, max(3 epochs, 1k iterations)
    # nw = min(nw, (epochs - start_epoch) / 2 * nb)  # limit warmup to < 1/2 of training
    maps = np.zeros(nc)  # mAP per class
    results = (0, 0, 0, 0, 0, 0, 0)  # P, R, mAP@.5, mAP@.5-.95, val_loss(box, obj, cls)
    if scheduler:
        scheduler.last_epoch = start_epoch - 1  # do not move
    scaler = amp.GradScaler(enabled=half_precision)
    compute_loss = ComputeLoss(model)  # init loss class
    logger.info(f'Image sizes {imgsz} train, {imgsz_test} test\n'
                f'Using {dataloader.num_workers} dataloader workers\n'
                f'Logging results to {save_dir}\n'
                f'Starting training for {epochs} epochs...')

    # SparseML Integration
    sparseml_wrapper.initialize_loggers(logger, tb_writer, wandb_logger, rank)
    scaler = sparseml_wrapper.modify(scaler, optimizer, model, dataloader)
    scheduler = sparseml_wrapper.check_lr_override(scheduler)
    epochs = sparseml_wrapper.check_epoch_override(epochs)

    for epoch in range(start_epoch, epochs):  # epoch ------------------------------------------------------------------
        if sparseml_wrapper.qat_active(epoch):
            logger.info('Disabling half precision and EMA, QAT scheduled to run')
            half_precision = False
            scaler._enabled = False
            ema.enabled = False

        model.train()

        # Update image weights (optional)
        if opt.image_weights:
            # Generate indices
            if rank in [-1, 0]:
                cw = model.class_weights.cpu().numpy() * (1 - maps) ** 2 / nc  # class weights
                iw = labels_to_image_weights(dataset.labels, nc=nc, class_weights=cw)  # image weights
                dataset.indices = random.choices(range(dataset.n), weights=iw, k=dataset.n)  # rand weighted idx
            # Broadcast if DDP
            if rank != -1:
                indices = (torch.tensor(dataset.indices) if rank == 0 else torch.zeros(dataset.n)).int()
                dist.broadcast(indices, 0)
                if rank != 0:
                    dataset.indices = indices.cpu().numpy()

        # Update mosaic border
        # b = int(random.uniform(0.25 * imgsz, 0.75 * imgsz + gs) // gs * gs)
        # dataset.mosaic_border = [b - imgsz, -b]  # height, width borders

        mloss = torch.zeros(4, device=device)  # mean losses
        if rank != -1:
            dataloader.sampler.set_epoch(epoch)
        pbar = enumerate(dataloader)
        logger.info(('\n' + '%10s' * 8) % ('Epoch', 'gpu_mem', 'box', 'obj', 'cls', 'total', 'labels', 'img_size'))
        if rank in [-1, 0]:
            pbar = tqdm(pbar, total=nb)  # progress bar
        optimizer.zero_grad()
        for i, (imgs, targets, paths, _) in pbar:  # batch -------------------------------------------------------------
            ni = i + nb * epoch  # number integrated batches (since train start)
            imgs = imgs.to(device, non_blocking=True).float() / 255.0  # uint8 to float32, 0-255 to 0.0-1.0

            # Warmup
            if ni <= nw:
                xi = [0, nw]  # x interp
                # model.gr = np.interp(ni, xi, [0.0, 1.0])  # iou loss ratio (obj_loss = 1.0 or iou)
                accumulate = max(1, np.interp(ni, xi, [1, nbs / total_batch_size]).round())
                for j, x in enumerate(optimizer.param_groups):
                    # bias lr falls from 0.1 to lr0, all other lrs rise from 0.0 to lr0
                    if scheduler:
                        x['lr'] = np.interp(ni, xi, [hyp['warmup_bias_lr'] if j == 2 else 0.0, x['initial_lr'] * lf(epoch)])
                    if 'momentum' in x:
                        x['momentum'] = np.interp(ni, xi, [hyp['warmup_momentum'], hyp['momentum']])

            # Multi-scale
            if opt.multi_scale:
                sz = random.randrange(imgsz * 0.5, imgsz * 1.5 + gs) // gs * gs  # size
                sf = sz / max(imgs.shape[2:])  # scale factor
                if sf != 1:
                    ns = [math.ceil(x * sf / gs) * gs for x in imgs.shape[2:]]  # new shape (stretched to gs-multiple)
                    imgs = F.interpolate(imgs, size=ns, mode='bilinear', align_corners=False)

            # Forward
            with amp.autocast(enabled=half_precision):
                pred = model(imgs)  # forward
                loss, loss_items = compute_loss(pred, targets.to(device))  # loss scaled by batch_size
                if rank != -1:
                    loss *= opt.world_size  # gradient averaged between devices in DDP mode
                if opt.quad:
                    loss *= 4.

            # Backward
            scaler.scale(loss).backward()

            # Optimize
            if ni % accumulate == 0:
                scaler.step(optimizer)  # optimizer.step
                scaler.update()
                optimizer.zero_grad()
                if ema:
                    ema.update(model)
            elif hasattr(scaler, "emulated_step"):
                # Call for SparseML integration since the number of steps per epoch can vary
                # This keeps the number of steps per epoch equivalent to the number of batches per epoch
                # Does not step the scaler or the optimizer
                scaler.emulated_step()

            # Print
            if rank in [-1, 0]:
                mloss = (mloss * i + loss_items) / (i + 1)  # update mean losses
                mem = '%.3gG' % (torch.cuda.memory_reserved() / 1E9 if torch.cuda.is_available() else 0)  # (GB)
                s = ('%10s' * 2 + '%10.4g' * 6) % (
                    '%g/%g' % (epoch, epochs - 1), mem, *mloss, targets.shape[0], imgs.shape[-1])
                pbar.set_description(s)

                # Plot
                if plots and ni < 3:
                    f = save_dir / f'train_batch{ni}.jpg'  # filename
                    Thread(target=plot_images, args=(imgs, targets, paths, f), daemon=True).start()
                    if tb_writer:
                        tb_writer.add_graph(torch.jit.trace(model, imgs, strict=False), [])  # add model graph
                        # tb_writer.add_image(f, result, dataformats='HWC', global_step=epoch)
                elif plots and ni == 10 and wandb_logger.wandb:
                    wandb_logger.log({"Mosaics": [wandb_logger.wandb.Image(str(x), caption=x.name) for x in
                                                  save_dir.glob('train*.jpg') if x.exists()]})

            # end batch ------------------------------------------------------------------------------------------------
        # end epoch ----------------------------------------------------------------------------------------------------

        # Scheduler
        lr = [x['lr'] for x in optimizer.param_groups]  # for tensorboard
        if scheduler:
            scheduler.step()

        # DDP process 0 or single-GPU
        if rank in [-1, 0]:
            # mAP
            ema.update_attr(model, include=['yaml', 'nc', 'hyp', 'gr', 'names', 'stride', 'class_weights'])
            final_epoch = epoch + 1 == epochs
            if not opt.notest or final_epoch:  # Calculate mAP
                wandb_logger.current_epoch = epoch + 1
                results, maps, times = test.test(data_dict,
                                                 batch_size=batch_size * 2,
                                                 imgsz=imgsz_test,
                                                 model=ema.ema,
                                                 single_cls=opt.single_cls,
                                                 dataloader=testloader,
                                                 save_dir=save_dir,
                                                 verbose=nc < 50 and final_epoch,
                                                 plots=plots and final_epoch,
                                                 wandb_logger=wandb_logger,
                                                 compute_loss=compute_loss,
                                                 is_coco=is_coco,
                                                 half_precision=half_precision)

            # Write
            with open(results_file, 'a') as f:
                f.write(s + '%10.4g' * 7 % results + '\n')  # append metrics, val_loss

            # Log
            tags = ['train/box_loss', 'train/obj_loss', 'train/cls_loss',  # train loss
                    'metrics/precision', 'metrics/recall', 'metrics/mAP_0.5', 'metrics/mAP_0.5:0.95',
                    'val/box_loss', 'val/obj_loss', 'val/cls_loss',  # val loss
                    'x/lr0', 'x/lr1', 'x/lr2']  # params
            for x, tag in zip(list(mloss[:-1]) + list(results) + lr, tags):
                if tb_writer:
                    tb_writer.add_scalar(tag, x, epoch)  # tensorboard
                if wandb_logger.wandb:
                    wandb_logger.log({tag: x})  # W&B

            # Update best mAP
            fi = fitness(np.array(results).reshape(1, -1))  # weighted combination of [P, R, mAP@.5, mAP@.5-.95]
            if fi > best_fitness or sparseml_wrapper.reset_best(epoch):
                best_fitness = fi
            wandb_logger.end_epoch(best_result=best_fitness == fi)

            # Save model
            if (not opt.nosave) or (final_epoch and not opt.evolve):  # if save
                ckpt_extras = {'nc': nc,
                               'best_fitness': best_fitness,
                               'training_results': results_file.read_text(),
                               'wandb_id': wandb_logger.wandb_run.id if wandb_logger.wandb else None}
                ckpt = create_checkpoint(epoch, model, optimizer, ema, sparseml_wrapper, **ckpt_extras)

                # Save last, best and delete
                torch.save(ckpt, last)
                if best_fitness == fi:
                    torch.save(ckpt, best)
                if wandb_logger.wandb:
                    if ((epoch + 1) % opt.save_period == 0 and not final_epoch) and opt.save_period != -1:
                        wandb_logger.log_model(
                            last.parent, opt, epoch, fi, best_model=best_fitness == fi)
                del ckpt

        # end epoch ----------------------------------------------------------------------------------------------------
    # end training
    if rank in [-1, 0]:
        # Plots
        if plots:
            plot_results(save_dir=save_dir)  # save as results.png
            if wandb_logger.wandb:
                files = ['results.png', 'confusion_matrix.png', *[f'{x}_curve.png' for x in ('F1', 'PR', 'P', 'R')]]
                wandb_logger.log({"Results": [wandb_logger.wandb.Image(str(save_dir / f), caption=f) for f in files
                                              if (save_dir / f).exists()]})
        # Test best.pt
        logger.info('%g epochs completed in %.3f hours.\n' % (epoch - start_epoch + 1, (time.time() - t0) / 3600))
        if opt.data.endswith('coco.yaml') and nc == 80:  # if COCO
<<<<<<< HEAD
            for m in (last, best) if best.exists() else (last):  # speed, mAP tests
                test_model, _ = load_checkpoint('ensemble', m, device)
=======
            for m in [last, best] if best.exists() else [last]:  # speed, mAP tests
>>>>>>> 9f3a388c
                results, _, _ = test.test(opt.data,
                                          batch_size=batch_size * 2,
                                          imgsz=imgsz_test,
                                          conf_thres=0.001,
                                          iou_thres=0.7,
                                          model=test_model,
                                          single_cls=opt.single_cls,
                                          dataloader=testloader,
                                          save_dir=save_dir,
                                          save_json=True,
                                          plots=False,
                                          is_coco=is_coco,
                                          half_precision=half_precision)

        # Strip optimizers
        final = best if best.exists() else last  # final model
        for f in last, best:
            if f.exists():
                strip_optimizer(f)  # strip optimizers
        if opt.bucket:
            os.system(f'gsutil cp {final} gs://{opt.bucket}/weights')  # upload
        if wandb_logger.wandb and not opt.evolve:  # Log the stripped model
            wandb_logger.wandb.log_artifact(str(final), type='model',
                                            name='run_' + wandb_logger.wandb_run.id + '_model',
                                            aliases=['latest', 'best', 'stripped'])
        wandb_logger.finish_run()
    else:
        dist.destroy_process_group()
    torch.cuda.empty_cache()
    return results


if __name__ == '__main__':
    parser = argparse.ArgumentParser()
    parser.add_argument('--weights', type=str, default='yolov3.pt', help='initial weights path')
    parser.add_argument('--cfg', type=str, default='', help='model.yaml path')
    parser.add_argument('--data', type=str, default='data/coco128.yaml', help='data.yaml path')
    parser.add_argument('--hyp', type=str, default='data/hyp.scratch.yaml', help='hyperparameters path')
    parser.add_argument('--epochs', type=int, default=300)
    parser.add_argument('--batch-size', type=int, default=16, help='total batch size for all GPUs')
    parser.add_argument('--img-size', nargs='+', type=int, default=[640, 640], help='[train, test] image sizes')
    parser.add_argument('--rect', action='store_true', help='rectangular training')
    parser.add_argument('--resume', nargs='?', const=True, default=False, help='resume most recent training')
    parser.add_argument('--nosave', action='store_true', help='only save final checkpoint')
    parser.add_argument('--notest', action='store_true', help='only test final epoch')
    parser.add_argument('--noautoanchor', action='store_true', help='disable autoanchor check')
    parser.add_argument('--evolve', action='store_true', help='evolve hyperparameters')
    parser.add_argument('--bucket', type=str, default='', help='gsutil bucket')
    parser.add_argument('--cache-images', action='store_true', help='cache images for faster training')
    parser.add_argument('--image-weights', action='store_true', help='use weighted image selection for training')
    parser.add_argument('--device', default='', help='cuda device, i.e. 0 or 0,1,2,3 or cpu')
    parser.add_argument('--multi-scale', action='store_true', help='vary img-size +/- 50%%')
    parser.add_argument('--single-cls', action='store_true', help='train multi-class data as single-class')
    parser.add_argument('--adam', action='store_true', help='use torch.optim.Adam() optimizer')
    parser.add_argument('--sync-bn', action='store_true', help='use SyncBatchNorm, only available in DDP mode')
    parser.add_argument('--local_rank', type=int, default=-1, help='DDP parameter, do not modify')
    parser.add_argument('--workers', type=int, default=8, help='maximum number of dataloader workers')
    parser.add_argument('--project', default='runs/train', help='save to project/name')
    parser.add_argument('--entity', default=None, help='W&B entity')
    parser.add_argument('--name', default='exp', help='save to project/name')
    parser.add_argument('--exist-ok', action='store_true', help='existing project/name ok, do not increment')
    parser.add_argument('--quad', action='store_true', help='quad dataloader')
    parser.add_argument('--linear-lr', action='store_true', help='linear LR')
    parser.add_argument('--label-smoothing', type=float, default=0.0, help='Label smoothing epsilon')
    parser.add_argument('--upload_dataset', action='store_true', help='Upload dataset as W&B artifact table')
    parser.add_argument('--bbox_interval', type=int, default=-1, help='Set bounding-box image logging interval for W&B')
    parser.add_argument('--save_period', type=int, default=-1, help='Log model after every "save_period" epoch')
    parser.add_argument('--artifact_alias', type=str, default="latest", help='version of dataset artifact to be used')
    parser.add_argument('--recipe', type=str, default=None, help='Path to a sparsification recipe, '
                                                                 'see https://github.com/neuralmagic/sparseml for more information')
    parser.add_argument('--disable-ema', action='store_true', help='Disable EMA model updates (enabled by default)')
    opt = parser.parse_args()

    # Set DDP variables
    opt.world_size = int(os.environ['WORLD_SIZE']) if 'WORLD_SIZE' in os.environ else 1
    opt.global_rank = int(os.environ['RANK']) if 'RANK' in os.environ else -1
    set_logging(opt.global_rank)
    if opt.global_rank in [-1, 0]:
        check_git_status()
        check_requirements(exclude=('pycocotools', 'thop'))

    # Resume
    wandb_run = check_wandb_resume(opt)
    if opt.resume and not wandb_run:  # resume an interrupted run
        ckpt = opt.resume if isinstance(opt.resume, str) else get_latest_run()  # specified or most recent path
        assert os.path.isfile(ckpt), 'ERROR: --resume checkpoint does not exist'
        apriori = opt.global_rank, opt.local_rank
        with open(Path(ckpt).parent.parent / 'opt.yaml') as f:
            opt = argparse.Namespace(**yaml.load(f, Loader=yaml.SafeLoader))  # replace
        opt.cfg, opt.weights, opt.resume, opt.batch_size, opt.global_rank, opt.local_rank = '', ckpt, True, opt.total_batch_size, *apriori  # reinstate
        logger.info('Resuming training from %s' % ckpt)
    else:
        # opt.hyp = opt.hyp or ('hyp.finetune.yaml' if opt.weights else 'hyp.scratch.yaml')
        opt.data, opt.cfg, opt.hyp = check_file(opt.data), check_file(opt.cfg), check_file(opt.hyp)  # check files
        assert len(opt.cfg) or len(opt.weights), 'either --cfg or --weights must be specified'
        opt.img_size.extend([opt.img_size[-1]] * (2 - len(opt.img_size)))  # extend to 2 sizes (train, test)
        opt.name = 'evolve' if opt.evolve else opt.name
        opt.save_dir = increment_path(Path(opt.project) / opt.name, exist_ok=opt.exist_ok | opt.evolve)  # increment run

    # DDP mode
    opt.total_batch_size = opt.batch_size
    device = select_device(opt.device, batch_size=opt.batch_size)
    if opt.local_rank != -1:
        assert torch.cuda.device_count() > opt.local_rank
        torch.cuda.set_device(opt.local_rank)
        device = torch.device('cuda', opt.local_rank)
        dist.init_process_group(backend='nccl', init_method='env://')  # distributed backend
        assert opt.batch_size % opt.world_size == 0, '--batch-size must be multiple of CUDA device count'
        assert not opt.image_weights, '--image-weights argument is not compatible with DDP training'
        opt.batch_size = opt.total_batch_size // opt.world_size

    # Hyperparameters
    with open(opt.hyp) as f:
        hyp = yaml.load(f, Loader=yaml.SafeLoader)  # load hyps

    # Train
    logger.info(opt)
    if not opt.evolve:
        tb_writer = None  # init loggers
        if opt.global_rank in [-1, 0]:
            prefix = colorstr('tensorboard: ')
            logger.info(f"{prefix}Start with 'tensorboard --logdir {opt.project}', view at http://localhost:6006/")
            tb_writer = SummaryWriter(opt.save_dir)  # Tensorboard
        train(hyp, opt, device, tb_writer)

    # Evolve hyperparameters (optional)
    else:
        # Hyperparameter evolution metadata (mutation scale 0-1, lower_limit, upper_limit)
        meta = {'lr0': (1, 1e-5, 1e-1),  # initial learning rate (SGD=1E-2, Adam=1E-3)
                'lrf': (1, 0.01, 1.0),  # final OneCycleLR learning rate (lr0 * lrf)
                'momentum': (0.3, 0.6, 0.98),  # SGD momentum/Adam beta1
                'weight_decay': (1, 0.0, 0.001),  # optimizer weight decay
                'warmup_epochs': (1, 0.0, 5.0),  # warmup epochs (fractions ok)
                'warmup_momentum': (1, 0.0, 0.95),  # warmup initial momentum
                'warmup_bias_lr': (1, 0.0, 0.2),  # warmup initial bias lr
                'box': (1, 0.02, 0.2),  # box loss gain
                'cls': (1, 0.2, 4.0),  # cls loss gain
                'cls_pw': (1, 0.5, 2.0),  # cls BCELoss positive_weight
                'obj': (1, 0.2, 4.0),  # obj loss gain (scale with pixels)
                'obj_pw': (1, 0.5, 2.0),  # obj BCELoss positive_weight
                'iou_t': (0, 0.1, 0.7),  # IoU training threshold
                'anchor_t': (1, 2.0, 8.0),  # anchor-multiple threshold
                'anchors': (2, 2.0, 10.0),  # anchors per output grid (0 to ignore)
                'fl_gamma': (0, 0.0, 2.0),  # focal loss gamma (efficientDet default gamma=1.5)
                'hsv_h': (1, 0.0, 0.1),  # image HSV-Hue augmentation (fraction)
                'hsv_s': (1, 0.0, 0.9),  # image HSV-Saturation augmentation (fraction)
                'hsv_v': (1, 0.0, 0.9),  # image HSV-Value augmentation (fraction)
                'degrees': (1, 0.0, 45.0),  # image rotation (+/- deg)
                'translate': (1, 0.0, 0.9),  # image translation (+/- fraction)
                'scale': (1, 0.0, 0.9),  # image scale (+/- gain)
                'shear': (1, 0.0, 10.0),  # image shear (+/- deg)
                'perspective': (0, 0.0, 0.001),  # image perspective (+/- fraction), range 0-0.001
                'flipud': (1, 0.0, 1.0),  # image flip up-down (probability)
                'fliplr': (0, 0.0, 1.0),  # image flip left-right (probability)
                'mosaic': (1, 0.0, 1.0),  # image mixup (probability)
                'mixup': (1, 0.0, 1.0)}  # image mixup (probability)

        assert opt.local_rank == -1, 'DDP mode not implemented for --evolve'
        opt.notest, opt.nosave = True, True  # only test/save final epoch
        # ei = [isinstance(x, (int, float)) for x in hyp.values()]  # evolvable indices
        yaml_file = Path(opt.save_dir) / 'hyp_evolved.yaml'  # save best result here
        if opt.bucket:
            os.system('gsutil cp gs://%s/evolve.txt .' % opt.bucket)  # download evolve.txt if exists

        for _ in range(300):  # generations to evolve
            if Path('evolve.txt').exists():  # if evolve.txt exists: select best hyps and mutate
                # Select parent(s)
                parent = 'single'  # parent selection method: 'single' or 'weighted'
                x = np.loadtxt('evolve.txt', ndmin=2)
                n = min(5, len(x))  # number of previous results to consider
                x = x[np.argsort(-fitness(x))][:n]  # top n mutations
                w = fitness(x) - fitness(x).min()  # weights
                if parent == 'single' or len(x) == 1:
                    # x = x[random.randint(0, n - 1)]  # random selection
                    x = x[random.choices(range(n), weights=w)[0]]  # weighted selection
                elif parent == 'weighted':
                    x = (x * w.reshape(n, 1)).sum(0) / w.sum()  # weighted combination

                # Mutate
                mp, s = 0.8, 0.2  # mutation probability, sigma
                npr = np.random
                npr.seed(int(time.time()))
                g = np.array([x[0] for x in meta.values()])  # gains 0-1
                ng = len(meta)
                v = np.ones(ng)
                while all(v == 1):  # mutate until a change occurs (prevent duplicates)
                    v = (g * (npr.random(ng) < mp) * npr.randn(ng) * npr.random() * s + 1).clip(0.3, 3.0)
                for i, k in enumerate(hyp.keys()):  # plt.hist(v.ravel(), 300)
                    hyp[k] = float(x[i + 7] * v[i])  # mutate

            # Constrain to limits
            for k, v in meta.items():
                hyp[k] = max(hyp[k], v[1])  # lower limit
                hyp[k] = min(hyp[k], v[2])  # upper limit
                hyp[k] = round(hyp[k], 5)  # significant digits

            # Train mutation
            results = train(hyp.copy(), opt, device)

            # Write mutation results
            print_mutation(hyp.copy(), results, yaml_file, opt.bucket)

        # Plot results
        plot_evolution(yaml_file)
        print(f'Hyperparameter evolution complete. Best results saved as: {yaml_file}\n'
              f'Command to train a new model with these hyperparameters: $ python train.py --hyp {yaml_file}')<|MERGE_RESOLUTION|>--- conflicted
+++ resolved
@@ -434,12 +434,8 @@
         # Test best.pt
         logger.info('%g epochs completed in %.3f hours.\n' % (epoch - start_epoch + 1, (time.time() - t0) / 3600))
         if opt.data.endswith('coco.yaml') and nc == 80:  # if COCO
-<<<<<<< HEAD
-            for m in (last, best) if best.exists() else (last):  # speed, mAP tests
+            for m in [last, best] if best.exists() else [last]:  # speed, mAP tests
                 test_model, _ = load_checkpoint('ensemble', m, device)
-=======
-            for m in [last, best] if best.exists() else [last]:  # speed, mAP tests
->>>>>>> 9f3a388c
                 results, _, _ = test.test(opt.data,
                                           batch_size=batch_size * 2,
                                           imgsz=imgsz_test,
