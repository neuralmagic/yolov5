# YOLOv5 🚀 by Ultralytics, GPL-3.0 license
"""
Train a YOLOv5 model on a custom dataset.
Models and datasets download automatically from the latest YOLOv5 release.

Usage - Single-GPU training:
    $ python train.py --data coco128.yaml --weights yolov5s.pt --img 640  # from pretrained (recommended)
    $ python train.py --data coco128.yaml --weights '' --cfg yolov5s.yaml --img 640  # from scratch

Usage - Multi-GPU DDP training:
    $ python -m torch.distributed.run --nproc_per_node 4 --master_port 1 train.py --data coco128.yaml --weights yolov5s.pt --img 640 --device 0,1,2,3

Models:     https://github.com/ultralytics/yolov5/tree/master/models
Datasets:   https://github.com/ultralytics/yolov5/tree/master/data
Tutorial:   https://github.com/ultralytics/yolov5/wiki/Train-Custom-Data
"""

import argparse
import math
import os
import random
import sys
import time
from copy import deepcopy
from datetime import datetime
from pathlib import Path

import numpy as np
import torch
import torch.distributed as dist
import torch.nn as nn
import yaml
from torch.optim import lr_scheduler
from tqdm import tqdm

FILE = Path(__file__).resolve()
ROOT = FILE.parents[0]  # YOLOv5 root directory
if str(ROOT) not in sys.path:
    sys.path.append(str(ROOT))  # add ROOT to PATH
ROOT = Path(os.path.relpath(ROOT, Path.cwd()))  # relative

import val as validate  # for end-of-epoch mAP
from models.experimental import attempt_load
from models.yolo import Model
from utils.autoanchor import check_anchors
from utils.autobatch import check_train_batch_size
from utils.callbacks import Callbacks
from utils.dataloaders import create_dataloader
from utils.downloads import attempt_download, is_url
from utils.general import (LOGGER, check_amp, check_dataset, check_file, check_git_status, check_img_size,
                           check_requirements, check_suffix, check_yaml, colorstr, get_latest_run, increment_path,
                           init_seeds, intersect_dicts, labels_to_class_weights, labels_to_image_weights, methods,
                           one_cycle, print_args, print_mutation, strip_optimizer, yaml_save)
from utils.loggers import Loggers
from utils.loggers.comet.comet_utils import check_comet_resume
from utils.loss import ComputeLoss
from utils.metrics import fitness
from utils.neuralmagic import sparsezoo_download, maybe_create_sparsification_manager, SparsificationManager, load_sparsified_model
from utils.plots import plot_evolve
from utils.torch_utils import (EarlyStopping, ModelEMA, de_parallel, select_device, smart_DDP, smart_optimizer,
                               smart_resume, torch_distributed_zero_first)

LOCAL_RANK = int(os.getenv('LOCAL_RANK', -1))  # https://pytorch.org/docs/stable/elastic/run.html
RANK = int(os.getenv('RANK', -1))
WORLD_SIZE = int(os.getenv('WORLD_SIZE', 1))


def train(hyp, opt, device, callbacks):  # hyp is path/to/hyp.yaml or hyp dictionary
    save_dir, epochs, batch_size, weights, single_cls, evolve, data, cfg, resume, noval, nosave, workers, freeze = \
        Path(opt.save_dir), opt.epochs, opt.batch_size, opt.weights, opt.single_cls, opt.evolve, opt.data, opt.cfg, \
        opt.resume, opt.noval, opt.nosave, opt.workers, opt.freeze
    callbacks.run('on_pretrain_routine_start')

    # Directories
    w = save_dir / 'weights'  # weights dir
    (w.parent if evolve else w).mkdir(parents=True, exist_ok=True)  # make dir
    last, best = w / 'last.pt', w / 'best.pt'

    # Hyperparameters
    if isinstance(hyp, str):
        with open(hyp, errors='ignore') as f:
            hyp = yaml.safe_load(f)  # load hyps dict
    LOGGER.info(colorstr('hyperparameters: ') + ', '.join(f'{k}={v}' for k, v in hyp.items()))
    opt.hyp = hyp.copy()  # for saving hyps to checkpoints

    # Save run settings
    if not evolve:
        yaml_save(save_dir / 'hyp.yaml', hyp)
        yaml_save(save_dir / 'opt.yaml', vars(opt))

    # Loggers
    data_dict = None
    if RANK in {-1, 0}:
        loggers = Loggers(save_dir, weights, opt, hyp, LOGGER)  # loggers instance

        # Register actions
        for k in methods(loggers):
            callbacks.register_action(k, callback=getattr(loggers, k))

        # Process custom dataset artifact link
        data_dict = loggers.remote_dataset
        if resume:  # If resuming runs from remote artifact
            weights, epochs, hyp, batch_size = opt.weights, opt.epochs, opt.hyp, opt.batch_size

    # Config
    plots = not evolve and not opt.noplots  # create plots
    cuda = device.type != 'cpu'
    init_seeds(opt.seed + 1 + RANK, deterministic=True)
    with torch_distributed_zero_first(LOCAL_RANK):
        data_dict = data_dict or check_dataset(data)  # check if None
    train_path, val_path = data_dict['train'], data_dict['val']
    nc = 1 if single_cls else int(data_dict['nc'])  # number of classes
    names = {0: 'item'} if single_cls and len(data_dict['names']) != 1 else data_dict['names']  # class names
    is_coco = isinstance(val_path, str) and val_path.endswith('coco/val2017.txt')  # COCO dataset

    # Model
    check_suffix(weights, '.pt')  # check weights
    pretrained = weights.endswith('.pt') or weights.startswith("zoo:")
    if pretrained:
        with torch_distributed_zero_first(LOCAL_RANK):
            weights = ( # download if not found locally
                attempt_download(weights) if not weights.startswith("zoo:") 
                else sparsezoo_download(weights, opt.sparsification_recipe)
            ) 
        ckpt = torch.load(weights, map_location='cpu')  # load checkpoint to CPU to avoid CUDA memory leak
        model = Model(cfg or ckpt.get('yaml') or ckpt['model'].yaml, ch=3, nc=nc, anchors=hyp.get('anchors')).to(device)  # create
        sparsification_manager = maybe_create_sparsification_manager(model, ckpt=ckpt, train_recipe=opt.sparsification_recipe, recipe_args=opt.recipe_args) # process sparse model, if detected 
        exclude = ['anchor'] if (cfg or hyp.get('anchors')) and not resume else []  # exclude keys
        csd = ckpt['model'].float().state_dict() if isinstance(ckpt['model'], nn.Module) else ckpt['model'] # checkpoint state_dict as FP32
        csd = intersect_dicts(csd, model.state_dict(), exclude=exclude)  # intersect
        model.load_state_dict(csd, strict=False)  # load
        LOGGER.info(f'Transferred {len(csd)}/{len(model.state_dict())} items from {weights}')  # report
    else:
        model = Model(cfg, ch=3, nc=nc, anchors=hyp.get('anchors')).to(device)  # create
        sparsification_manager = (
            SparsificationManager(model, train_recipe=opt.sparsification_recipe, recipe_args=opt.recipe_args) 
            if opt.sparsification_recipe 
            else None
        )
    amp = check_amp(model)  # check AMP

    # Freeze
    freeze = [f'model.{x}.' for x in (freeze if len(freeze) > 1 else range(freeze[0]))]  # layers to freeze
    for k, v in model.named_parameters():
        v.requires_grad = True  # train all layers
        # v.register_hook(lambda x: torch.nan_to_num(x))  # NaN to 0 (commented for erratic training results)
        if any(x in k for x in freeze):
            LOGGER.info(f'freezing {k}')
            v.requires_grad = False

    # Image size
    gs = max(int(model.stride.max()), 32)  # grid size (max stride)
    imgsz = check_img_size(opt.imgsz, gs, floor=gs * 2)  # verify imgsz is gs-multiple

    # Batch size
    if RANK == -1 and batch_size == -1:  # single-GPU only, estimate best batch size
        batch_size = check_train_batch_size(model, imgsz, amp)
        loggers.on_params_update({"batch_size": batch_size})

    # Optimizer
    nbs = 64  # nominal batch size
    accumulate = max(round(nbs / batch_size), 1)  # accumulate loss before optimizing
    hyp['weight_decay'] *= batch_size * accumulate / nbs  # scale weight_decay
    optimizer = smart_optimizer(model, opt.optimizer, hyp['lr0'], hyp['momentum'], hyp['weight_decay'])

    # Scheduler
    if opt.cos_lr:
        lf = one_cycle(1, hyp['lrf'], epochs)  # cosine 1->hyp['lrf']
    else:
        lf = lambda x: (1 - x / epochs) * (1.0 - hyp['lrf']) + hyp['lrf']  # linear
    scheduler = lr_scheduler.LambdaLR(optimizer, lr_lambda=lf)  # plot_lr_scheduler(optimizer, scheduler, epochs)

    # EMA
    ema = ModelEMA(model) if RANK in {-1, 0} else None

    # Resume
    best_fitness, start_epoch = 0.0, 0
    if pretrained:
        if resume:
            best_fitness, start_epoch, epochs = smart_resume(ckpt, optimizer, ema, weights, epochs, resume)
        del ckpt, csd

    # DP mode
    if cuda and RANK == -1 and torch.cuda.device_count() > 1:
        LOGGER.warning('WARNING ⚠️ DP not recommended, use torch.distributed.run for best DDP Multi-GPU results.\n'
                       'See Multi-GPU Tutorial at https://github.com/ultralytics/yolov5/issues/475 to get started.')
        model = torch.nn.DataParallel(model)

    # SyncBatchNorm
    if opt.sync_bn and cuda and RANK != -1:
        model = torch.nn.SyncBatchNorm.convert_sync_batchnorm(model).to(device)
        LOGGER.info('Using SyncBatchNorm()')

    def _create_dataloaders():
        # Trainloader
        train_loader, dataset = create_dataloader(train_path,
                                                imgsz,
                                                batch_size // WORLD_SIZE,
                                                gs,
                                                single_cls,
                                                hyp=hyp,
                                                augment=True,
                                                cache=None if opt.cache == 'val' else opt.cache,
                                                rect=opt.rect,
                                                rank=LOCAL_RANK,
                                                workers=workers,
                                                image_weights=opt.image_weights,
                                                quad=opt.quad,
                                                prefix=colorstr('train: '),
                                                shuffle=True)      
        
        val_loader = None
        # Process 0
        if RANK in {-1, 0}:
            val_loader = create_dataloader(val_path,
                                        imgsz,
                                        batch_size // WORLD_SIZE * 2,
                                        gs,
                                        single_cls,
                                        hyp=hyp,
                                        cache=None if noval else opt.cache,
                                        rect=True,
                                        rank=-1,
                                        workers=workers * 2,
                                        pad=0.5,
                                        prefix=colorstr('val: '))[0]

        return train_loader, dataset, val_loader

    train_loader, dataset, val_loader = _create_dataloaders()
    labels = np.concatenate(dataset.labels, 0)
    mlc = int(labels[:, 0].max())  # max label class
    assert mlc < nc, f'Label class {mlc} exceeds nc={nc} in {data}. Possible class labels are 0-{nc - 1}'

    if RANK in {-1, 0}:
        if not resume:
            if not opt.noautoanchor:
                check_anchors(dataset, model=model, thr=hyp['anchor_t'], imgsz=imgsz)  # run AutoAnchor
            model.half().float()  # pre-reduce anchor precision

        callbacks.run('on_pretrain_routine_end', labels, names)

    # DDP mode
    if cuda and RANK != -1:
        model = smart_DDP(model)

    # Model attributes
    nl = de_parallel(model).model[-1].nl  # number of detection layers (to scale hyps)
    hyp['box'] *= 3 / nl  # scale to layers
    hyp['cls'] *= nc / 80 * 3 / nl  # scale to classes and layers
    hyp['obj'] *= (imgsz / 640) ** 2 * 3 / nl  # scale to image size and layers
    hyp['label_smoothing'] = opt.label_smoothing
    model.nc = nc  # attach number of classes to model
    model.hyp = hyp  # attach hyperparameters to model
    model.class_weights = labels_to_class_weights(dataset.labels, nc).to(device) * nc  # attach class weights
    model.names = names

    # Start training
    t0 = time.time()
    nb = len(train_loader)  # number of batches
    nw = max(round(hyp['warmup_epochs'] * nb), 100)  # number of warmup iterations, max(3 epochs, 100 iterations)
    # nw = min(nw, (epochs - start_epoch) / 2 * nb)  # limit warmup to < 1/2 of training
    last_opt_step = -1
    maps = np.zeros(nc)  # mAP per class
    results = (0, 0, 0, 0, 0, 0, 0)  # P, R, mAP@.5, mAP@.5-.95, val_loss(box, obj, cls)
    scheduler.last_epoch = start_epoch - 1  # do not move
    scaler = torch.cuda.amp.GradScaler(enabled=amp)
    stopper, stop = EarlyStopping(patience=opt.patience), False
    compute_loss = ComputeLoss(model)  # init loss class
    if sparsification_manager: # update run configuration for training-aware sparsification
        scaler, scheduler, ema, epochs = sparsification_manager.initialize(
            loggers=loggers,
            scaler=scaler,
            optimizer=optimizer,
            scheduler=scheduler,
            ema=ema,
            dataloader=train_loader,
            start_epoch=start_epoch,
            epochs=epochs,
            resume=resume,
        )
    callbacks.run('on_train_start')
    LOGGER.info(f'Image sizes {imgsz} train, {imgsz} val\n'
                f'Using {train_loader.num_workers * WORLD_SIZE} dataloader workers\n'
                f"Logging results to {colorstr('bold', save_dir)}\n"
                f'Starting training for {epochs} epochs...')
    for epoch in range(start_epoch, epochs):  # epoch ------------------------------------------------------------------
        callbacks.run('on_train_epoch_start')

        # Turn off features incompatible with QAT
        if sparsification_manager and sparsification_manager.starting_qat(epoch):
            ema, amp, scaler = sparsification_manager.disable_ema_amp(ema, amp, scaler)
            # Rescale batch size for QAT
<<<<<<< HEAD
            batch_size, accumulate = sparsification_manager.rescale_gradient_accumulation(
                batch_size=batch_size, 
                accumulate=accumulate, 
                image_size=imgsz
            )
            train_loader, dataset, val_loader = _create_dataloaders()
=======
            if opt.batch_size == -1:
                batch_size, accumulate = sparsification_manager.rescale_gradient_accumulation(
                    batch_size=batch_size, 
                    accumulate=accumulate, 
                    image_size=imgsz
                )
                train_loader, dataset, val_loader = _create_dataloaders()
>>>>>>> 356f713b

        model.train()

        # Update image weights (optional, single-GPU only)
        if opt.image_weights:
            cw = model.class_weights.cpu().numpy() * (1 - maps) ** 2 / nc  # class weights
            iw = labels_to_image_weights(dataset.labels, nc=nc, class_weights=cw)  # image weights
            dataset.indices = random.choices(range(dataset.n), weights=iw, k=dataset.n)  # rand weighted idx

        # Update mosaic border (optional)
        # b = int(random.uniform(0.25 * imgsz, 0.75 * imgsz + gs) // gs * gs)
        # dataset.mosaic_border = [b - imgsz, -b]  # height, width borders

        mloss = torch.zeros(3, device=device)  # mean losses
        if RANK != -1:
            train_loader.sampler.set_epoch(epoch)
        pbar = enumerate(train_loader)
        LOGGER.info(('\n' + '%11s' * 7) % ('Epoch', 'GPU_mem', 'box_loss', 'obj_loss', 'cls_loss', 'Instances', 'Size'))
        if RANK in {-1, 0}:
            pbar = tqdm(pbar, total=nb, bar_format='{l_bar}{bar:10}{r_bar}{bar:-10b}')  # progress bar
        optimizer.zero_grad()
        for i, (imgs, targets, paths, _) in pbar:  # batch -------------------------------------------------------------
            callbacks.run('on_train_batch_start')
            ni = i + nb * epoch  # number integrated batches (since train start)
            imgs = imgs.to(device, non_blocking=True).float() / 255  # uint8 to float32, 0-255 to 0.0-1.0

            # Warmup
            if ni <= nw:
                xi = [0, nw]  # x interp
                # compute_loss.gr = np.interp(ni, xi, [0.0, 1.0])  # iou loss ratio (obj_loss = 1.0 or iou)
                accumulate = max(1, np.interp(ni, xi, [1, nbs / batch_size]).round())
                for j, x in enumerate(optimizer.param_groups):
                    # bias lr falls from 0.1 to lr0, all other lrs rise from 0.0 to lr0
                    x['lr'] = np.interp(ni, xi, [hyp['warmup_bias_lr'] if j == 0 else 0.0, x['initial_lr'] * lf(epoch)])
                    if 'momentum' in x:
                        x['momentum'] = np.interp(ni, xi, [hyp['warmup_momentum'], hyp['momentum']])

            # Multi-scale
            if opt.multi_scale:
                sz = random.randrange(imgsz * 0.5, imgsz * 1.5 + gs) // gs * gs  # size
                sf = sz / max(imgs.shape[2:])  # scale factor
                if sf != 1:
                    ns = [math.ceil(x * sf / gs) * gs for x in imgs.shape[2:]]  # new shape (stretched to gs-multiple)
                    imgs = nn.functional.interpolate(imgs, size=ns, mode='bilinear', align_corners=False)

            # Forward
            with torch.cuda.amp.autocast(amp):
                pred = model(imgs)  # forward
                loss, loss_items = compute_loss(pred, targets.to(device))  # loss scaled by batch_size
                if RANK != -1:
                    loss *= WORLD_SIZE  # gradient averaged between devices in DDP mode
                if opt.quad:
                    loss *= 4.

            # Backward
            scaler.scale(loss).backward()

            # Optimize - https://pytorch.org/docs/master/notes/amp_examples.html
            if ni - last_opt_step >= accumulate:
                scaler.unscale_(optimizer)  # unscale gradients
                torch.nn.utils.clip_grad_norm_(model.parameters(), max_norm=10.0)  # clip gradients
                scaler.step(optimizer)  # optimizer.step
                scaler.update()
                optimizer.zero_grad()
                if ema:
                    ema.update(model)
                last_opt_step = ni

            # Log
            if RANK in {-1, 0}:
                mloss = (mloss * i + loss_items) / (i + 1)  # update mean losses
                mem = f'{torch.cuda.memory_reserved() / 1E9 if torch.cuda.is_available() else 0:.3g}G'  # (GB)
                pbar.set_description(('%11s' * 2 + '%11.4g' * 5) %
                                     (f'{epoch}/{epochs - 1}', mem, *mloss, targets.shape[0], imgs.shape[-1]))
                callbacks.run('on_train_batch_end', model, ni, imgs, targets, paths, list(mloss))
                if callbacks.stop_training:
                    return
            # end batch ------------------------------------------------------------------------------------------------

        # Scheduler
        lr = [x['lr'] for x in optimizer.param_groups]  # for loggers
        if scheduler:
            scheduler.step()

        if RANK in {-1, 0}:
            # mAP
            callbacks.run('on_train_epoch_end', epoch=epoch)
            ema.update_attr(model, include=['yaml', 'nc', 'hyp', 'names', 'stride', 'class_weights'])
            final_epoch = (epoch + 1 == epochs) or stopper.possible_stop
            if not noval or final_epoch:  # Calculate mAP
                results, maps, _ = validate.run(data_dict,
                                                batch_size=batch_size // WORLD_SIZE * 2,
                                                imgsz=imgsz,
                                                half=amp,
                                                model=ema.ema if not sparsification_manager else model,
                                                single_cls=single_cls,
                                                dataloader=val_loader,
                                                save_dir=save_dir,
                                                plots=False,
                                                callbacks=callbacks,
                                                compute_loss=compute_loss)

            # Update best mAP
            fi = fitness(np.array(results).reshape(1, -1))  # weighted combination of [P, R, mAP@.5, mAP@.5-.95]
            stop = stopper(epoch=epoch, fitness=fi)  # early stop check
            if fi > best_fitness:
                best_fitness = fi
            log_vals = list(mloss) + list(results) + lr
            callbacks.run('on_fit_epoch_end', log_vals, epoch, best_fitness, fi)

            # Save model
            if (not nosave) or (final_epoch and not evolve):  # if save
                ckpt = {
                    'epoch': epoch,
                    'best_fitness': best_fitness,
                    'model': deepcopy(de_parallel(model)).half(),
                    'ema': deepcopy(ema.ema).half(),
                    'updates': ema.updates,
                    'optimizer': optimizer.state_dict(),
                    'opt': vars(opt),
                    'date': datetime.now().isoformat()}

                if sparsification_manager:
                    ckpt = sparsification_manager.update_state_dict_for_saving(ckpt, final_epoch, ema.enabled)

                # Save last, best and delete
                torch.save(ckpt, last)
                if best_fitness == fi:
                    torch.save(ckpt, best)
                if opt.save_period > 0 and epoch % opt.save_period == 0:
                    torch.save(ckpt, w / f'epoch{epoch}.pt')
                del ckpt
                callbacks.run('on_model_save', last, epoch, final_epoch, best_fitness, fi)

        # EarlyStopping
        if RANK != -1:  # if DDP training
            broadcast_list = [stop if RANK == 0 else None]
            dist.broadcast_object_list(broadcast_list, 0)  # broadcast 'stop' to all ranks
            if RANK != 0:
                stop = broadcast_list[0]
        if stop:
            break  # must break all DDP ranks

        # end epoch ----------------------------------------------------------------------------------------------------
    # end training -----------------------------------------------------------------------------------------------------
    if RANK in {-1, 0}:
        LOGGER.info(f'\n{epoch - start_epoch + 1} epochs completed in {(time.time() - t0) / 3600:.3f} hours.')
        for f in last, best:
            if f.exists():
                strip_optimizer(f) if not sparsification_manager else sparsification_manager.strip_sparsified_optimizer(f)  # strip optimizers
                if f is best:
                    LOGGER.info(f'\nValidating {f}...')
<<<<<<< HEAD
                    model = attempt_load(f, device)
=======
                    model = attempt_load(f, device, fuse=not sparsification_manager)
>>>>>>> 356f713b
                    if amp:
                        model.half()
                    results, _, _ = validate.run(
                        data_dict,
                        batch_size=batch_size // WORLD_SIZE * 2,
                        imgsz=imgsz,
                        model=model,
                        iou_thres=0.65 if is_coco else 0.60,  # best pycocotools at iou 0.65
                        single_cls=single_cls,
                        dataloader=val_loader,
                        save_dir=save_dir,
                        save_json=is_coco,
                        verbose=True,
                        plots=plots,
                        callbacks=callbacks,
                        compute_loss=compute_loss,
                        half=amp)  # val best model with plots
                    if is_coco:
                        callbacks.run('on_fit_epoch_end', list(mloss) + list(results) + lr, epoch, best_fitness, fi)

        callbacks.run('on_train_end', last, best, epoch, results)

    torch.cuda.empty_cache()
    return results


def parse_opt(known=False):
    parser = argparse.ArgumentParser()
    parser.add_argument('--weights', type=str, default=ROOT / 'yolov5s.pt', help='initial weights path')
    parser.add_argument('--cfg', type=str, default='', help='model.yaml path')
    parser.add_argument('--data', type=str, default=ROOT / 'data/coco128.yaml', help='dataset.yaml path')
    parser.add_argument('--hyp', type=str, default=ROOT / 'data/hyps/hyp.scratch-low.yaml', help='hyperparameters path')
    parser.add_argument('--epochs', type=int, default=300, help='total training epochs')
    parser.add_argument('--batch-size', type=int, default=16, help='total batch size for all GPUs, -1 for autobatch')
    parser.add_argument('--imgsz', '--img', '--img-size', type=int, default=640, help='train, val image size (pixels)')
    parser.add_argument('--rect', action='store_true', help='rectangular training')
    parser.add_argument('--resume', nargs='?', const=True, default=False, help='resume most recent training')
    parser.add_argument('--nosave', action='store_true', help='only save final checkpoint')
    parser.add_argument('--noval', action='store_true', help='only validate final epoch')
    parser.add_argument('--noautoanchor', action='store_true', help='disable AutoAnchor')
    parser.add_argument('--noplots', action='store_true', help='save no plot files')
    parser.add_argument('--evolve', type=int, nargs='?', const=300, help='evolve hyperparameters for x generations')
    parser.add_argument('--bucket', type=str, default='', help='gsutil bucket')
    parser.add_argument('--cache', type=str, nargs='?', const='ram', help='--cache images in "ram" (default) or "disk"')
    parser.add_argument('--image-weights', action='store_true', help='use weighted image selection for training')
    parser.add_argument('--device', default='', help='cuda device, i.e. 0 or 0,1,2,3 or cpu')
    parser.add_argument('--multi-scale', action='store_true', help='vary img-size +/- 50%%')
    parser.add_argument('--single-cls', action='store_true', help='train multi-class data as single-class')
    parser.add_argument('--optimizer', type=str, choices=['SGD', 'Adam', 'AdamW'], default='SGD', help='optimizer')
    parser.add_argument('--sync-bn', action='store_true', help='use SyncBatchNorm, only available in DDP mode')
    parser.add_argument('--workers', type=int, default=8, help='max dataloader workers (per RANK in DDP mode)')
    parser.add_argument('--project', default=ROOT / 'runs/train', help='save to project/name')
    parser.add_argument('--name', default='exp', help='save to project/name')
    parser.add_argument('--exist-ok', action='store_true', help='existing project/name ok, do not increment')
    parser.add_argument('--quad', action='store_true', help='quad dataloader')
    parser.add_argument('--cos-lr', action='store_true', help='cosine LR scheduler')
    parser.add_argument('--label-smoothing', type=float, default=0.0, help='Label smoothing epsilon')
    parser.add_argument('--patience', type=int, default=100, help='EarlyStopping patience (epochs without improvement)')
    parser.add_argument('--freeze', nargs='+', type=int, default=[0], help='Freeze layers: backbone=10, first3=0 1 2')
    parser.add_argument('--save-period', type=int, default=-1, help='Save checkpoint every x epochs (disabled if < 1)')
    parser.add_argument('--seed', type=int, default=0, help='Global training seed')
    parser.add_argument('--local_rank', type=int, default=-1, help='Automatic DDP Multi-GPU argument, do not modify')
    parser.add_argument('--sparsification-recipe', type=str, default=None, help='Path to a sparsification recipe, '
                                                                 'see https://github.com/neuralmagic/sparseml for more information')
    parser.add_argument("--recipe-args", type=str, default=None, help = 'A json string, csv key=value string, or dictionary '
                                                                        'containing arguments to override the root arguments '
                                                                        'within the recipe such as learning rate or num epochs')

    # Logger arguments
    parser.add_argument('--entity', default=None, help='Entity')
    parser.add_argument('--upload_dataset', nargs='?', const=True, default=False, help='Upload data, "val" option')
    parser.add_argument('--bbox_interval', type=int, default=-1, help='Set bounding-box image logging interval')
    parser.add_argument('--artifact_alias', type=str, default='latest', help='Version of dataset artifact to use')

    return parser.parse_known_args()[0] if known else parser.parse_args()


def main(opt, callbacks=Callbacks()):
    # Checks
    if RANK in {-1, 0}:
        print_args(vars(opt))
        check_git_status()
        check_requirements()

    # Resume (from specified or most recent last.pt)
    if opt.resume and not check_comet_resume(opt) and not opt.evolve:
        last = Path(check_file(opt.resume) if isinstance(opt.resume, str) else get_latest_run())
        opt_yaml = last.parent.parent / 'opt.yaml'  # train options yaml
        opt_data = opt.data  # original dataset
        if opt_yaml.is_file():
            with open(opt_yaml, errors='ignore') as f:
                d = yaml.safe_load(f)
        else:
            d = torch.load(last, map_location='cpu')['opt']
        opt = argparse.Namespace(**d)  # replace
        opt.cfg, opt.weights, opt.resume = '', str(last), True  # reinstate
        if is_url(opt_data):
            opt.data = check_file(opt_data)  # avoid HUB resume auth timeout
    else:
        opt.data, opt.cfg, opt.hyp, opt.weights, opt.project = \
            check_file(opt.data), check_yaml(opt.cfg), check_yaml(opt.hyp), str(opt.weights), str(opt.project)  # checks
        assert len(opt.cfg) or len(opt.weights), 'either --cfg or --weights must be specified'
        if opt.evolve:
            if opt.project == str(ROOT / 'runs/train'):  # if default project name, rename to runs/evolve
                opt.project = str(ROOT / 'runs/evolve')
            opt.exist_ok, opt.resume = opt.resume, False  # pass resume to exist_ok and disable resume
        if opt.name == 'cfg':
            opt.name = Path(opt.cfg).stem  # use model.yaml as name
        opt.save_dir = str(increment_path(Path(opt.project) / opt.name, exist_ok=opt.exist_ok))

    # DDP mode
    device = select_device(opt.device, batch_size=opt.batch_size)
    if LOCAL_RANK != -1:
        msg = 'is not compatible with YOLOv5 Multi-GPU DDP training'
        assert not opt.image_weights, f'--image-weights {msg}'
        assert not opt.evolve, f'--evolve {msg}'
        assert opt.batch_size != -1, f'AutoBatch with --batch-size -1 {msg}, please pass a valid --batch-size'
        assert opt.batch_size % WORLD_SIZE == 0, f'--batch-size {opt.batch_size} must be multiple of WORLD_SIZE'
        assert torch.cuda.device_count() > LOCAL_RANK, 'insufficient CUDA devices for DDP command'
        torch.cuda.set_device(LOCAL_RANK)
        device = torch.device('cuda', LOCAL_RANK)
        dist.init_process_group(backend="nccl" if dist.is_nccl_available() else "gloo")

    # Train
    if not opt.evolve:
        train(opt.hyp, opt, device, callbacks)

    # Evolve hyperparameters (optional)
    else:
        # Hyperparameter evolution metadata (mutation scale 0-1, lower_limit, upper_limit)
        meta = {
            'lr0': (1, 1e-5, 1e-1),  # initial learning rate (SGD=1E-2, Adam=1E-3)
            'lrf': (1, 0.01, 1.0),  # final OneCycleLR learning rate (lr0 * lrf)
            'momentum': (0.3, 0.6, 0.98),  # SGD momentum/Adam beta1
            'weight_decay': (1, 0.0, 0.001),  # optimizer weight decay
            'warmup_epochs': (1, 0.0, 5.0),  # warmup epochs (fractions ok)
            'warmup_momentum': (1, 0.0, 0.95),  # warmup initial momentum
            'warmup_bias_lr': (1, 0.0, 0.2),  # warmup initial bias lr
            'box': (1, 0.02, 0.2),  # box loss gain
            'cls': (1, 0.2, 4.0),  # cls loss gain
            'cls_pw': (1, 0.5, 2.0),  # cls BCELoss positive_weight
            'obj': (1, 0.2, 4.0),  # obj loss gain (scale with pixels)
            'obj_pw': (1, 0.5, 2.0),  # obj BCELoss positive_weight
            'iou_t': (0, 0.1, 0.7),  # IoU training threshold
            'anchor_t': (1, 2.0, 8.0),  # anchor-multiple threshold
            'anchors': (2, 2.0, 10.0),  # anchors per output grid (0 to ignore)
            'fl_gamma': (0, 0.0, 2.0),  # focal loss gamma (efficientDet default gamma=1.5)
            'hsv_h': (1, 0.0, 0.1),  # image HSV-Hue augmentation (fraction)
            'hsv_s': (1, 0.0, 0.9),  # image HSV-Saturation augmentation (fraction)
            'hsv_v': (1, 0.0, 0.9),  # image HSV-Value augmentation (fraction)
            'degrees': (1, 0.0, 45.0),  # image rotation (+/- deg)
            'translate': (1, 0.0, 0.9),  # image translation (+/- fraction)
            'scale': (1, 0.0, 0.9),  # image scale (+/- gain)
            'shear': (1, 0.0, 10.0),  # image shear (+/- deg)
            'perspective': (0, 0.0, 0.001),  # image perspective (+/- fraction), range 0-0.001
            'flipud': (1, 0.0, 1.0),  # image flip up-down (probability)
            'fliplr': (0, 0.0, 1.0),  # image flip left-right (probability)
            'mosaic': (1, 0.0, 1.0),  # image mixup (probability)
            'mixup': (1, 0.0, 1.0),  # image mixup (probability)
            'copy_paste': (1, 0.0, 1.0)}  # segment copy-paste (probability)

        with open(opt.hyp, errors='ignore') as f:
            hyp = yaml.safe_load(f)  # load hyps dict
            if 'anchors' not in hyp:  # anchors commented in hyp.yaml
                hyp['anchors'] = 3
        if opt.noautoanchor:
            del hyp['anchors'], meta['anchors']
        opt.noval, opt.nosave, save_dir = True, True, Path(opt.save_dir)  # only val/save final epoch
        # ei = [isinstance(x, (int, float)) for x in hyp.values()]  # evolvable indices
        evolve_yaml, evolve_csv = save_dir / 'hyp_evolve.yaml', save_dir / 'evolve.csv'
        if opt.bucket:
            os.system(f'gsutil cp gs://{opt.bucket}/evolve.csv {evolve_csv}')  # download evolve.csv if exists

        for _ in range(opt.evolve):  # generations to evolve
            if evolve_csv.exists():  # if evolve.csv exists: select best hyps and mutate
                # Select parent(s)
                parent = 'single'  # parent selection method: 'single' or 'weighted'
                x = np.loadtxt(evolve_csv, ndmin=2, delimiter=',', skiprows=1)
                n = min(5, len(x))  # number of previous results to consider
                x = x[np.argsort(-fitness(x))][:n]  # top n mutations
                w = fitness(x) - fitness(x).min() + 1E-6  # weights (sum > 0)
                if parent == 'single' or len(x) == 1:
                    # x = x[random.randint(0, n - 1)]  # random selection
                    x = x[random.choices(range(n), weights=w)[0]]  # weighted selection
                elif parent == 'weighted':
                    x = (x * w.reshape(n, 1)).sum(0) / w.sum()  # weighted combination

                # Mutate
                mp, s = 0.8, 0.2  # mutation probability, sigma
                npr = np.random
                npr.seed(int(time.time()))
                g = np.array([meta[k][0] for k in hyp.keys()])  # gains 0-1
                ng = len(meta)
                v = np.ones(ng)
                while all(v == 1):  # mutate until a change occurs (prevent duplicates)
                    v = (g * (npr.random(ng) < mp) * npr.randn(ng) * npr.random() * s + 1).clip(0.3, 3.0)
                for i, k in enumerate(hyp.keys()):  # plt.hist(v.ravel(), 300)
                    hyp[k] = float(x[i + 7] * v[i])  # mutate

            # Constrain to limits
            for k, v in meta.items():
                hyp[k] = max(hyp[k], v[1])  # lower limit
                hyp[k] = min(hyp[k], v[2])  # upper limit
                hyp[k] = round(hyp[k], 5)  # significant digits

            # Train mutation
            results = train(hyp.copy(), opt, device, callbacks)
            callbacks = Callbacks()
            # Write mutation results
            keys = ('metrics/precision', 'metrics/recall', 'metrics/mAP_0.5', 'metrics/mAP_0.5:0.95', 'val/box_loss',
                    'val/obj_loss', 'val/cls_loss')
            print_mutation(keys, results, hyp.copy(), save_dir, opt.bucket)

        # Plot results
        plot_evolve(evolve_csv)
        LOGGER.info(f'Hyperparameter evolution finished {opt.evolve} generations\n'
                    f"Results saved to {colorstr('bold', save_dir)}\n"
                    f'Usage example: $ python train.py --hyp {evolve_yaml}')


def run(**kwargs):
    # Usage: import train; train.run(data='coco128.yaml', imgsz=320, weights='yolov5m.pt')
    opt = parse_opt(True)
    for k, v in kwargs.items():
        setattr(opt, k, v)
    main(opt)
    return opt


if __name__ == "__main__":
    opt = parse_opt()
    main(opt)<|MERGE_RESOLUTION|>--- conflicted
+++ resolved
@@ -291,22 +291,12 @@
         if sparsification_manager and sparsification_manager.starting_qat(epoch):
             ema, amp, scaler = sparsification_manager.disable_ema_amp(ema, amp, scaler)
             # Rescale batch size for QAT
-<<<<<<< HEAD
             batch_size, accumulate = sparsification_manager.rescale_gradient_accumulation(
                 batch_size=batch_size, 
                 accumulate=accumulate, 
                 image_size=imgsz
             )
             train_loader, dataset, val_loader = _create_dataloaders()
-=======
-            if opt.batch_size == -1:
-                batch_size, accumulate = sparsification_manager.rescale_gradient_accumulation(
-                    batch_size=batch_size, 
-                    accumulate=accumulate, 
-                    image_size=imgsz
-                )
-                train_loader, dataset, val_loader = _create_dataloaders()
->>>>>>> 356f713b
 
         model.train()
 
@@ -459,11 +449,8 @@
                 strip_optimizer(f) if not sparsification_manager else sparsification_manager.strip_sparsified_optimizer(f)  # strip optimizers
                 if f is best:
                     LOGGER.info(f'\nValidating {f}...')
-<<<<<<< HEAD
                     model = attempt_load(f, device)
-=======
-                    model = attempt_load(f, device, fuse=not sparsification_manager)
->>>>>>> 356f713b
+
                     if amp:
                         model.half()
                     results, _, _ = validate.run(
