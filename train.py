--- conflicted
+++ resolved
@@ -20,7 +20,6 @@
 from torch.nn.parallel import DistributedDataParallel as DDP
 from torch.utils.tensorboard import SummaryWriter
 from tqdm import tqdm
-from copy import deepcopy
 
 import test  # import test.py to get mAP after each epoch
 from models.experimental import attempt_load
@@ -384,12 +383,8 @@
                 ckpt = {'epoch': epoch,
                         'best_fitness': best_fitness,
                         'training_results': results_file.read_text(),
-<<<<<<< HEAD
-                        'model': deepcopy(model.module if is_parallel(model) else model).half(),
-=======
                         'model': ema.ema if final_epoch else deepcopy(
                             model.module if is_parallel(model) else model).half(),
->>>>>>> cd30d838
                         'ema': (deepcopy(ema.ema).half(), ema.updates),
                         'optimizer': optimizer.state_dict(),
                         'wandb_id': wandb_run.id if wandb else None}
